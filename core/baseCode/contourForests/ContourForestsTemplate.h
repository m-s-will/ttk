--- conflicted
+++ resolved
@@ -34,27 +34,8 @@
 int ContourForests::build()
 {
 
-<<<<<<< HEAD
-   // NOTE:
-   // Feb13,2017
-   // Quick fix due to segfaults in multi-threaded mode for join or split tree
-   // computation only.
-   // TODO: implement stitching for these.
-   if(params_->treeType != TreeType::Contour){
-      parallelParams_.nbThreads = 1;
-   }
-
 #ifdef TTK_ENABLE_OPENMP
         omp_set_num_threads(parallelParams_.nbThreads);
-
-// Get number of proc <- find number of socket for NUMA ??
-// omp_get_num_procs();
-
-// std::thread::hardware_concurrency();
-=======
-#ifdef withOpenMP
-   omp_set_num_threads(parallelParams_.nbThreads);
->>>>>>> 90d4624c
 #endif
 
    DebugTimer timerTOTAL;

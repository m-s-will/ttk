--- conflicted
+++ resolved
@@ -18,20 +18,11 @@
 
   Timer t;
 
-<<<<<<< HEAD
-  bool localVertexStarsAlloc = false;
-  vector<vector<SimplexId>> *localVertexStars = vertexStars;
-
-  if(!localVertexStars) {
-    localVertexStars = new vector<vector<SimplexId>>();
-    localVertexStarsAlloc = true;
-=======
   auto localVertexStars = vertexStars;
   vector<vector<SimplexId>> defaultVertexStars{};
 
   if(!localVertexStars) {
     localVertexStars = &defaultVertexStars;
->>>>>>> c8fc3c7d
   }
 
   if(!localVertexStars->size()) {
@@ -114,12 +105,6 @@
     }
   }
 
-<<<<<<< HEAD
-  if(localVertexStarsAlloc)
-    delete localVertexStars;
-
-=======
->>>>>>> c8fc3c7d
   {
     stringstream msg;
     msg << "[TwoSkeleton] Cell neighbors (" << cellNumber
@@ -159,30 +144,6 @@
   // vertexStarList: this guy we can compute if provided but we don't actually
   // need it.
 
-<<<<<<< HEAD
-  bool localEdgeListAlloc = false;
-  vector<pair<SimplexId, SimplexId>> *localEdgeList = edgeList;
-
-  if(!localEdgeList) {
-    localEdgeList = new vector<pair<SimplexId, SimplexId>>();
-    localEdgeListAlloc = true;
-  }
-
-  bool localEdgeStarListAlloc = false;
-  vector<vector<SimplexId>> *localEdgeStarList = edgeStarList;
-
-  if(!localEdgeStarList) {
-    localEdgeStarList = new vector<vector<SimplexId>>();
-    localEdgeStarListAlloc = true;
-  }
-
-  bool localTriangleListAlloc = false;
-  vector<vector<SimplexId>> *localTriangleList = triangleList;
-
-  if(!localTriangleList) {
-    localTriangleList = new vector<vector<SimplexId>>();
-    localTriangleListAlloc = true;
-=======
   auto localEdgeList = edgeList;
   vector<pair<SimplexId, SimplexId>> defaultEdgeList{};
   if(!localEdgeList) {
@@ -199,26 +160,16 @@
   vector<vector<SimplexId>> defaultTriangleList{};
   if(!localTriangleList) {
     localTriangleList = &defaultTriangleList;
->>>>>>> c8fc3c7d
   }
 
   // NOTE:
   // triangleStarList: this guy we can compute if provided but we don't actually
   // need it.
 
-<<<<<<< HEAD
-  bool localCellTriangleListAlloc = false;
-  vector<vector<SimplexId>> *localCellTriangleList = cellTriangleList;
-
-  if(!localCellTriangleList) {
-    localCellTriangleList = new vector<vector<SimplexId>>();
-    localCellTriangleListAlloc = true;
-=======
   auto localCellTriangleList = cellTriangleList;
   vector<vector<SimplexId>> defaultCellTriangleList{};
   if(!localCellTriangleList) {
     localCellTriangleList = &defaultCellTriangleList;
->>>>>>> c8fc3c7d
   }
 
   OneSkeleton oneSkeleton;
@@ -305,25 +256,6 @@
   SimplexId edgeNumber = localEdgeList->size();
   SimplexId triangleNumber = localTriangleList->size();
 
-<<<<<<< HEAD
-  if(localEdgeListAlloc) {
-    delete localEdgeList;
-  }
-
-  if(localEdgeStarListAlloc) {
-    delete localEdgeStarList;
-  }
-
-  if(localTriangleListAlloc) {
-    delete localTriangleList;
-  }
-
-  if(localCellTriangleListAlloc) {
-    delete localCellTriangleList;
-  }
-
-=======
->>>>>>> c8fc3c7d
   {
     stringstream msg;
     msg << "[TwoSkeleton] Edge triangles (" << edgeNumber << " edge(s), "
@@ -690,18 +622,10 @@
 
   Timer t;
 
-<<<<<<< HEAD
-  bool localEdgeListAlloc = false;
-  vector<pair<SimplexId, SimplexId>> *localEdgeList = edgeList;
-  if(!localEdgeList) {
-    localEdgeList = new vector<pair<SimplexId, SimplexId>>();
-    localEdgeListAlloc = true;
-=======
   auto localEdgeList = edgeList;
   vector<pair<SimplexId, SimplexId>> defaultEdgeList{};
   if(!localEdgeList) {
     localEdgeList = &defaultEdgeList;
->>>>>>> c8fc3c7d
   }
 
   if(!localEdgeList->size()) {
@@ -713,18 +637,10 @@
       vertexNumber, cellNumber, cellArray, (*localEdgeList));
   }
 
-<<<<<<< HEAD
-  bool localVertexEdgeListAlloc = false;
-  vector<vector<SimplexId>> *localVertexEdgeList = vertexEdgeList;
-  if(!localVertexEdgeList) {
-    localVertexEdgeList = new vector<vector<SimplexId>>();
-    localVertexEdgeListAlloc = true;
-=======
   auto localVertexEdgeList = vertexEdgeList;
   vector<vector<SimplexId>> defaultVertexEdgeList{};
   if(!localVertexEdgeList) {
     localVertexEdgeList = &defaultVertexEdgeList;
->>>>>>> c8fc3c7d
   }
 
   if(!localVertexEdgeList->size()) {
@@ -741,18 +657,10 @@
   // triangleStarList and cellTriangleList: we do not need these guys but we
   // can compute them for free optionally.
 
-<<<<<<< HEAD
-  bool localTriangleListAlloc = false;
-  vector<vector<SimplexId>> *localTriangleList = triangleList;
-  if(!localTriangleList) {
-    localTriangleList = new vector<vector<SimplexId>>();
-    localTriangleListAlloc = true;
-=======
   auto localTriangleList = triangleList;
   vector<vector<SimplexId>> defaultTriangleList{};
   if(!localTriangleList) {
     localTriangleList = &defaultTriangleList;
->>>>>>> c8fc3c7d
   }
   if(!localTriangleList->size()) {
 
@@ -811,21 +719,6 @@
   SimplexId triangleNumber = localTriangleList->size();
   SimplexId edgeNumber = localEdgeList->size();
 
-<<<<<<< HEAD
-  if(localEdgeListAlloc) {
-    delete localEdgeList;
-  }
-
-  if(localVertexEdgeListAlloc) {
-    delete localVertexEdgeList;
-  }
-
-  if(localTriangleListAlloc) {
-    delete localTriangleList;
-  }
-
-=======
->>>>>>> c8fc3c7d
   {
     stringstream msg;
     msg << "[TwoSkeleton] Triangle edge list (" << triangleNumber

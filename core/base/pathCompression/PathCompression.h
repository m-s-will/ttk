--- conflicted
+++ resolved
@@ -1,10 +1,29 @@
 /// \ingroup base
 /// \class ttk::PathCompression
-/// \author Robin Maack <maack@rptu.de>
-/// \date January 2023.
+/// \author Robin G. C. Maack <maack@rptu.de>
+/// \date May 2023.
 ///
 /// \brief TTK processing package for the computation of Morse-Smale
 /// segmentations using Path Compression.
+///
+/// Given an input order field, this class computes its ascending and descending
+/// segmentation by assigning every vertex to its minimum or maximum in gradient
+/// or inverse gradient direction. For convienience a hash (no hash collision
+/// detection) of both segmentations can be created to represent the Morse-Smale
+/// segmentation.
+///
+/// \b Related \b publication \n
+/// "Parallel Computation of Piecewise Linear Morse-Smale Segmentations" \n
+/// Robin G. C. Maack, Jonas Lukasczyk, Julien Tierny, Hans Hagen,
+/// Ross Maciejewski, Christoph Garth \n
+/// IEEE Transactions on Visualization and Computer Graphics \n
+///
+/// \sa ttkPathCompression.cpp %for a usage example
+///
+/// \b Online \b examples: \n
+///   - <a
+///   href="https://topology-tool-kit.github.io/examples/morseSmaleSegmentation_at/">Morse-Smale
+///   segmentation example</a> \n
 
 #pragma once
 
@@ -13,100 +32,118 @@
 
 using ttk::SimplexId;
 
+namespace ttk {
+  namespace pcp {
 #ifdef TTK_ENABLE_64BIT_IDS
-constexpr unsigned long long int hash_max = ULONG_LONG_MAX;
-
-constexpr unsigned long long int getHash(
-  const unsigned long long int a, const unsigned long long int b)  {
-  return (a*b + (a*a) + (b*b) + (a*a*a)*(b*b*b)) % hash_max;
-	//return std::rotl(a,1) ^ b;
-}
+    /**
+     * @brief Get a hash value from two keys
+     *
+     * @param a First Hash key
+     * @param b Second hash key
+     *
+     * @return Hash value
+     */
+    constexpr unsigned long long int getHash(const unsigned long long int a,
+                                             const unsigned long long int b) {
+      return (a * b + (a * a) + (b * b) + (a * a * a) * (b * b * b))
+             % ULONG_LONG_MAX;
+    }
 #else
-constexpr unsigned int hash_max = UINT_MAX;
-
-constexpr unsigned int getHash(
-  const unsigned int a, const unsigned int b) {
-  return (a*b + (a*a) + (b*b) + (a*a*a)*(b*b*b)) % hash_max;
-  //return std::rotl(a,1) ^ b;
-}
+    /**
+     * @brief Get a hash value from two keys
+     *
+     * @param a First Hash key
+     * @param b Second hash key
+     *
+     * @return Hash value
+     */
+    constexpr unsigned int getHash(const unsigned int a, const unsigned int b) {
+      return (a * b + (a * a) + (b * b) + (a * a * a) * (b * b * b)) % UINT_MAX;
+    }
 #endif
-
-namespace ttk {
+  } // namespace pcp
   class PathCompression : public virtual Debug {
   public:
-    struct globalIdOwner {
-      ttk::SimplexId globalId;
-      int ownerRank;
-      ttk::SimplexId ascendingTarget = -1;
-      ttk::SimplexId descendingTarget = -1;
-
-      globalIdOwner(ttk::SimplexId _globalId = -1, int _owner = -1)
-        : globalId(_globalId), ownerRank(_owner) {
-      }
-
-      bool operator<(const globalIdOwner &other) const {
-        return globalId < other.globalId;
-      }
-
-      bool operator==(const globalIdOwner &other) const {
-        return globalId == other.globalId;
-      }
-    };
-
     PathCompression();
 
     /** @brief Pointers to pre-allocated segmentation point data arrays */
-    struct OutputManifold {
+    struct OutputSegmentation {
       SimplexId *ascending_;
       SimplexId *descending_;
       SimplexId *morseSmale_;
     };
 
     /**
-     * Main function for computing the Morse-Smale complex.
+     * Compute necessary triangulation information
+     */
+    inline void preconditionTriangulation(AbstractTriangulation *const data) {
+      data->preconditionVertexNeighbors();
+    }
+
+    /**
+     * @brief Main function for computing the Morse-Smale complex.
+     *
+     * @tparam triangulationType type of triangulation
+     * @param[out] outSegmentation segmentations as a struct
+     * @param[in] orderArray order field
+     * @param[in] triangulation triangulation
      *
      * @pre PathCompression::preconditionTriangulation must be
      * called prior to this.
+     *
+     * @return 0 on success
      */
     template <typename triangulationType>
-    inline int execute(OutputManifold &outManifold,
-                       const SimplexId *const offsets,
-                       const triangulationType &triangulation,
-                       const ttk::SimplexId *globalIds = nullptr);
-
-    /**
-     * Enable/Disable computation of the geometrical embedding of the
-     * manifolds of the critical points.
-     */
-    inline void setComputeSegmentation(const bool doAscending,
-                                       const bool doDescending,
-                                       const bool doMorseSmale) {
-      this->ComputeAscendingSegmentation = doAscending;
-      this->ComputeDescendingSegmentation = doDescending;
-      this->ComputeFinalSegmentation = doMorseSmale;
-    }
-
-    /**
-     * Set the input triangulation and preprocess the needed
-     * mesh traversal queries.
-     */
-    inline void preconditionTriangulation(AbstractTriangulation *const data) {
-      data->preconditionVertexNeighbors();
-#if TTK_ENABLE_MPI
-      if(ttk::isRunningWithMPI())
-        data->preconditionDistributedVertices();
-#endif
-    }
-
+    inline int execute(OutputSegmentation &outSegmentation,
+                       const SimplexId *const orderArray,
+                       const triangulationType &triangulation);
+
+    /**
+     * @brief Compute the ascending and descending segmentation in one run
+     *
+     * This function computes the ascending and descending segmentation on the
+     * order field. First, the ascending and descending segmentation is set to
+     * the largest and smallest neighbor of each vertex. Then, using path
+     * compression, the vertices are assigned to their minimum/maximum in
+     * positive/negative gradient direction.
+     *
+     * @tparam triangulationType type of triangulation
+     * @param[out] ascSegmentation ascending segmentation
+     * @param[out] dscSegmentation descending segmentation
+     * @param[in] orderArray order array
+     * @param[in] triangulation triangulation
+     * @return 0 on success
+     */
     template <typename triangulationType>
-    int computePathCompression(SimplexId *const ascManifold,
-                               SimplexId *const dscManifold,
-                               const SimplexId *const orderArr,
-                               const triangulationType &triangulation,
-                               const ttk::SimplexId *globalIds = nullptr) const;
-
-<<<<<<< HEAD
-=======
+    int computePathCompression(SimplexId *const ascSegmentation,
+                               SimplexId *const dscSegmentation,
+                               const SimplexId *const orderArray,
+                               const triangulationType &triangulation) const;
+
+    /**
+     * @brief Compute the ascending or descending segmentation
+     *
+     * This function computes the ascending or descending segmentation on the
+     * order field. First, the ascending or descending segmentation is set to
+     * the largest or smallest neighbor of each vertex. Then, using path
+     * compression, the vertices are assigned to their minimum/maximum in
+     * positive/negative gradient direction.
+     *
+     * @tparam triangulationType type of triangulation
+     * @param[out] segmentation segmentation
+     * @param[in] computeAscending compute the ascending or descending
+     * segmentation
+     * @param[in] orderArray order array
+     * @param[in] triangulation triangulation
+     * @return 0 on success
+     */
+    template <typename triangulationType>
+    int computePathCompressionSingle(
+      SimplexId *const segmentation,
+      const bool computeAscending,
+      const SimplexId *const orderArray,
+      const triangulationType &triangulation) const;
+
     /**
      * Enable/Disable computation of the geometrical embedding of the
      * manifolds of the critical points.
@@ -131,266 +168,109 @@
      * @param[in] triangulation triangulation
      * @return 0 on success
      */
->>>>>>> b9ff7f2b
     template <typename triangulationType>
-    int computePathCompressionSingle(SimplexId *const manifold,
-                                     const bool computeAscending,
-                                     const SimplexId *const orderArr,
-                                     const triangulationType &triangulation,
-                                     const ttk::SimplexId *globalIds
-                                     = nullptr) const;
-
-    template <typename triangulationType>
-    int computeFinalSegmentation(
-      SimplexId *const morseSmaleManifold,
-      const SimplexId *const ascManifold,
-      const SimplexId *const desManifold,
-      const triangulationType &triangulation) const;
-
-    bool ComputeDescendingSeparatrices2{false};
+    int computeMSHash(SimplexId *const morseSmaleSegmentation,
+                      const SimplexId *const ascSegmentation,
+                      const SimplexId *const dscSegmentation,
+                      const triangulationType &triangulation) const;
+
+  protected:
+    // Compute ascending segmentation?
     bool ComputeAscendingSegmentation{true};
+
+    // Compute descending segmentation?
     bool ComputeDescendingSegmentation{true};
-    bool ComputeFinalSegmentation{true};
-
+
+    // Compute Morse-Smale segmentation hash?
+    bool ComputeMSSegmentationHash{true};
   };
 } // namespace ttk
 
-// ---------------- //
-//  Execute method  //
-// ---------------- //
-
 template <typename triangulationType>
-int ttk::PathCompression::execute(OutputManifold &outManifold,
+int ttk::PathCompression::execute(OutputSegmentation &outSegmentation,
                                   const SimplexId *const orderArray,
-                                  const triangulationType &triangulation,
-                                  const ttk::SimplexId *globalIds) {
-#ifndef TTK_ENABLE_KAMIKAZE
-  if(orderArray == nullptr) {
-    this->printErr("Input offset field pointer is null.");
-    return -1;
-  }
-#endif
-
-  if((ComputeAscendingSegmentation && ComputeDescendingSegmentation) ||
-    ComputeFinalSegmentation) {
-    computePathCompression(outManifold.ascending_, outManifold.descending_,
-                           orderArray, triangulation, globalIds);
+                                  const triangulationType &triangulation) {
+  if(orderArray == nullptr)
+    return this->printErr("Input offset field pointer is null.");
+
+  Timer t;
+
+  this->printMsg("Start computing segmentations", 0.0, t.getElapsedTime(),
+                 this->threadNumber_);
+
+  if((ComputeAscendingSegmentation && ComputeDescendingSegmentation)
+     || ComputeMSSegmentationHash) {
+    computePathCompression(outSegmentation.ascending_,
+                           outSegmentation.descending_, orderArray,
+                           triangulation);
   } else if(ComputeAscendingSegmentation) {
     computePathCompressionSingle(
-      outManifold.ascending_, true, orderArray, triangulation, globalIds);
+      outSegmentation.ascending_, true, orderArray, triangulation);
   } else if(ComputeDescendingSegmentation) {
     computePathCompressionSingle(
-      outManifold.descending_, false, orderArray, triangulation, globalIds);
-  }
-
-  if(ComputeFinalSegmentation) {
-    computeFinalSegmentation(outManifold.morseSmale_, outManifold.ascending_,
-      outManifold.descending_, triangulation);
-  }
+      outSegmentation.descending_, false, orderArray, triangulation);
+  }
+
+  if(ComputeMSSegmentationHash) {
+    computeMSHash(outSegmentation.morseSmale_, outSegmentation.ascending_,
+                  outSegmentation.descending_, triangulation);
+  }
+
+  this->printMsg("Data-set ("
+                   + std::to_string(triangulation.getNumberOfVertices())
+                   + " points) processed",
+                 1.0, t.getElapsedTime(), this->threadNumber_);
 
   return 0;
 }
 
 template <typename triangulationType>
 int ttk::PathCompression::computePathCompression(
-  SimplexId *const ascManifold,
-  SimplexId *const dscManifold,
-  const SimplexId *const orderArr,
-  const triangulationType &triangulation,
-  const ttk::SimplexId *globalIds) const {
+  SimplexId *const ascSegmentation,
+  SimplexId *const dscSegmentation,
+  const SimplexId *const orderArray,
+  const triangulationType &triangulation) const {
 
   ttk::Timer localTimer;
-  bool useMPI = false;
-  std::vector<globalIdOwner> foreignVertices;
-
-  TTK_FORCE_USE(useMPI);
-  TTK_FORCE_USE(foreignVertices);
-  TTK_FORCE_USE(globalIds);
-#if TTK_ENABLE_MPI
-  if(ttk::isRunningWithMPI() && globalIds != nullptr) {
-    useMPI = true;
-  }
-#endif
-  //this->printWrn(ttk::debug::Separator::L1);
-  // print the progress of the current subprocedure (currently 0%)
-  const std::string msg = "Computing Asc + Desc Segmentation";
-  this->printMsg(msg,0,0,this->threadNumber_,ttk::debug::LineMode::REPLACE);
-
-  /* compute the Descending Maifold iterating over each vertex, searching
-   * the biggest neighbor and compressing its path to its maximum */
+
   const SimplexId nVertices = triangulation.getNumberOfVertices();
-
-// single thread mode
-#ifdef TTK_ENABLE_OPENMP
-if(threadNumber_ == 1) {
-#endif // TTK_ENABLE_OPENMP
-  SimplexId nActiveVertices;
-  std::vector<SimplexId> activeVertices;
-  activeVertices.reserve(nVertices);
-  // find maxima and intialize vector of not fully compressed vertices
-  for(SimplexId i = 0; i < nVertices; i++) {
-    SimplexId neighborId;
-    const SimplexId numNeighbors =
-      triangulation.getVertexNeighborNumber(i);
-
-    bool hasLargerNeighbor = false;
-    SimplexId &dmi = dscManifold[i];
-    dmi = i;
-
-    bool hasSmallerNeighbor = false;
-    SimplexId &ami = ascManifold[i];
-    ami = i;
-    // check all neighbors
-#ifdef TTK_ENABLE_MPI
-
-    if(useMPI) {
-      if(triangulation.getVertexRank(i) == ttk::MPIrank_) {
-        for(SimplexId n = 0; n < numNeighbors; n++) {
-          triangulation.getVertexNeighbor(i, n, neighborId);
-
-          if(orderArr[neighborId] < orderArr[ami]) {
-            ami = neighborId;
-            hasSmallerNeighbor = true;
-          } else if(orderArr[neighborId] > orderArr[dmi]) {
-            dmi = neighborId;
-            hasLargerNeighbor = true;
-          }
-        }
-      } else {
-        globalIdOwner GIO = {globalIds[i], triangulation.getVertexRank(i)};
-        foreignVertices.push_back(GIO);
-      }
-    } else {
+  std::vector<SimplexId> lActiveVertices;
+
+#ifdef TTK_ENABLE_OPENMP
+#pragma omp parallel num_threads(threadNumber_) private(lActiveVertices)
+  {
+    lActiveVertices.reserve(std::ceil(nVertices / threadNumber_));
+
+#pragma omp for schedule(static)
+#else // TTK_ENABLE_OPENMP
+  lActiveVertices.reserve(nVertices);
+#endif // TTK_ENABLE_OPENMP
+    // find the largest and smallest neighbor for each vertex
+    for(SimplexId i = 0; i < nVertices; i++) {
+      SimplexId neighborId{0};
+      SimplexId const numNeighbors = triangulation.getVertexNeighborNumber(i);
+
+      bool hasLargerNeighbor = false;
+      SimplexId &dmi = dscSegmentation[i];
+      dmi = i;
+
+      bool hasSmallerNeighbor = false;
+      SimplexId &ami = ascSegmentation[i];
+      ami = i;
+
+      // check all neighbors
       for(SimplexId n = 0; n < numNeighbors; n++) {
         triangulation.getVertexNeighbor(i, n, neighborId);
 
-        if(orderArr[neighborId] < orderArr[ami]) {
+        if(orderArray[neighborId] < orderArray[ami]) {
           ami = neighborId;
           hasSmallerNeighbor = true;
-        } else if(orderArr[neighborId] > orderArr[dmi]) {
+        } else if(orderArray[neighborId] > orderArray[dmi]) {
           dmi = neighborId;
           hasLargerNeighbor = true;
         }
       }
-    }
-#else
-    for(SimplexId n = 0; n < numNeighbors; n++) {
-      triangulation.getVertexNeighbor(i, n, neighborId);
-
-      if(orderArr[neighborId] < orderArr[ami]) {
-        ami = neighborId;
-        hasSmallerNeighbor = true;
-      } else if(orderArr[neighborId] > orderArr[dmi]) {
-        dmi = neighborId;
-        hasLargerNeighbor = true;
-      }
-    }
-#endif
-
-    if(hasLargerNeighbor || hasSmallerNeighbor) {
-      activeVertices.push_back(i);
-    }
-  }
-
-  nActiveVertices = activeVertices.size();
-  size_t currentIndex = 0;
-
-  // compress paths until no changes occur
-  while(nActiveVertices > 0) {
-    for(SimplexId i = 0; i < nActiveVertices; i++) {
-      SimplexId &v = activeVertices[i];
-      SimplexId &vDsc = dscManifold[v];
-      SimplexId &vAsc = ascManifold[v];
-
-      // compress paths
-      vDsc = dscManifold[vDsc];
-      vAsc = ascManifold[vAsc];
-
-      // check if not fully compressed
-      if(vDsc != dscManifold[vDsc] || vAsc != ascManifold[vAsc]) {
-        activeVertices[currentIndex++] = v;
-      }
-    }
-
-    nActiveVertices = currentIndex;
-    currentIndex = 0;
-  }
-
-// multi thread mode
-#ifdef TTK_ENABLE_OPENMP
-  } else {
-#pragma omp parallel num_threads(threadNumber_)
-  {
-    std::vector<SimplexId> lActiveVertices;
-    lActiveVertices.reserve(std::ceil(nVertices / threadNumber_));
-
-    // find the biggest neighbor for each vertex
-    #pragma omp for schedule(static)
-    for(SimplexId i = 0; i < nVertices; i++) {
-<<<<<<< HEAD
-      SimplexId neighborId;
-      SimplexId numNeighbors =
-        triangulation.getVertexNeighborNumber(i);
-=======
-      SimplexId neighborId{0};
-      SimplexId const numNeighbors = triangulation.getVertexNeighborNumber(i);
->>>>>>> b9ff7f2b
-
-      bool hasLargerNeighbor = false;
-      SimplexId &dmi = dscManifold[i];
-      dmi = i;
-
-      bool hasSmallerNeighbor = false;
-      SimplexId &ami = ascManifold[i];
-      ami = i;
-
-      // check all neighbors
-#ifdef TTK_ENABLE_MPI
-      if(useMPI) {
-        // this->printMsg("Using MPI for initial share");
-        if(triangulation.getVertexRank(i) == ttk::MPIrank_) {
-          for(SimplexId n = 0; n < numNeighbors; n++) {
-            triangulation.getVertexNeighbor(i, n, neighborId);
-
-            if(orderArr[neighborId] < orderArr[ami]) {
-              ami = neighborId;
-              hasSmallerNeighbor = true;
-            } else if(orderArr[neighborId] > orderArr[dmi]) {
-              dmi = neighborId;
-              hasLargerNeighbor = true;
-            }
-          }
-        } else {
-          globalIdOwner GIO = {globalIds[i], triangulation.getVertexRank(i)};
-#pragma omp critical
-          foreignVertices.push_back(GIO);
-        }
-      } else {
-        for(SimplexId n = 0; n < numNeighbors; n++) {
-          triangulation.getVertexNeighbor(i, n, neighborId);
-
-          if(orderArr[neighborId] < orderArr[ami]) {
-            ami = neighborId;
-            hasSmallerNeighbor = true;
-          } else if(orderArr[neighborId] > orderArr[dmi]) {
-            dmi = neighborId;
-            hasLargerNeighbor = true;
-          }
-        }
-      }
-#else
-      for(SimplexId n = 0; n < numNeighbors; n++) {
-        triangulation.getVertexNeighbor(i, n, neighborId);
-
-        if(orderArr[neighborId] < orderArr[ami]) {
-          ami = neighborId;
-          hasSmallerNeighbor = true;
-        } else if(orderArr[neighborId] > orderArr[dmi]) {
-          dmi = neighborId;
-          hasLargerNeighbor = true;
-        }
-      }
-#endif
+
       if(hasLargerNeighbor || hasSmallerNeighbor) {
         lActiveVertices.push_back(i);
       }
@@ -402,25 +282,23 @@
     // compress paths until no changes occur
     while(lnActiveVertices > 0) {
       for(size_t i = 0; i < lnActiveVertices; i++) {
-<<<<<<< HEAD
-        SimplexId &v = lActiveVertices[i];
-        SimplexId &vDsc = dscManifold[v];
-        SimplexId &vAsc = ascManifold[v];
-=======
         SimplexId const &v = lActiveVertices[i];
         SimplexId &vDsc = dscSegmentation[v];
         SimplexId &vAsc = ascSegmentation[v];
->>>>>>> b9ff7f2b
-
-        // compress paths
-        #pragma omp atomic read
-        vDsc = dscManifold[vDsc];
-
-        #pragma omp atomic read
-        vAsc = ascManifold[vAsc];
+
+// compress paths
+#ifdef TTK_ENABLE_OPENMP
+#pragma omp atomic read
+#endif // TTK_ENABLE_OPENMP
+        vDsc = dscSegmentation[vDsc];
+
+#ifdef TTK_ENABLE_OPENMP
+#pragma omp atomic read
+#endif // TTK_ENABLE_OPENMP
+        vAsc = ascSegmentation[vAsc];
 
         // check if fully compressed
-        if(vDsc != dscManifold[vDsc] || vAsc != ascManifold[vAsc]) {
+        if(vDsc != dscSegmentation[vDsc] || vAsc != ascSegmentation[vAsc]) {
           lActiveVertices[currentIndex++] = v;
         }
       }
@@ -428,414 +306,63 @@
       lnActiveVertices = currentIndex;
       currentIndex = 0;
     }
-  }
-  }
-#endif // TTK_ENABLE_OPENMP
-
-#ifdef TTK_ENABLE_MPI
-// now we need to transform local ids into global ids to correctly work
-// over all ranks
-if(useMPI) {
-  // this->printMsg("using mpi for global share");
-#ifdef TTK_ENABLE_OPENMP
-#pragma omp parallel for num_threads(this->threadNumber_)
-#endif
-  for(ttk::SimplexId i = 0; i < nVertices; i++) {
-    dscManifold[i] = globalIds[dscManifold[i]];
-    ascManifold[i] = globalIds[ascManifold[i]];
-  }
-  this->printMsg(
-    "Rank " + std::to_string(ttk::MPIrank_) + ", finished own values", 1,
-    localTimer.getElapsedTime());
-
-  // now we need to request the values we still need from other ranks
-  // R0 builds up out transferance map over ranks
-  MPI_Barrier(ttk::MPIcomm_);
-  // MPI_Reduce to get the size of everything we need
-  int localSize = foreignVertices.size();
-  this->printMsg("Localsize: " + std::to_string(localSize));
-  int totalSize;
-  MPI_Reduce(&localSize, &totalSize, 1, MPI_INT, MPI_SUM, 0, ttk::MPIcomm_);
-  MPI_Bcast(&totalSize, 1, MPI_INT, 0, ttk::MPIcomm_);
-  this->printMsg("Rank " + std::to_string(ttk::MPIrank_) + " got the totalsize "
-                 + std::to_string(totalSize));
-  std::vector<globalIdOwner> edgesWithTargets(totalSize);
-  std::vector<int> sizes(ttk::MPIsize_);
-  std::vector<int> displacements(ttk::MPIsize_);
-  std::vector<globalIdOwner> sendValues;
-  int receivedSize;
-  std::vector<globalIdOwner> receivedIds;
-  std::vector<globalIdOwner> allValuesFromRanks;
-  if(ttk::MPIrank_ == 0) {
-    std::vector<globalIdOwner> edges(totalSize);
-    // construct the set with the globalids not owned by R0
-
-    // first we use MPI_Gather to get the size of each rank to populate
-    // the displacements
-    MPI_Gather(
-      &localSize, 1, MPI_INT, sizes.data(), 1, MPI_INT, 0, ttk::MPIcomm_);
-    for(int i = 0; i < ttk::MPIsize_; i++) {
-      sizes[i] = sizes[i] * sizeof(globalIdOwner);
-    }
-    displacements[0] = 0;
-    // build our displacements
-    for(int i = 1; i < ttk::MPIsize_; i++) {
-      displacements[i] = displacements[i - 1] + sizes[i - 1];
-    }
-
-    // then we use MPI_Gatherv to get the data that is needed
-    // R0 gets all the needed global ids and their original owners,
-    // which rank actually needs those gids doesn't matter, because in
-    // the end we send the finished edges back
-    MPI_Gatherv(foreignVertices.data(),
-                foreignVertices.size() * sizeof(globalIdOwner), MPI_CHAR,
-                edges.data(), sizes.data(), displacements.data(), MPI_CHAR, 0,
-                ttk::MPIcomm_);
-    this->printMsg("R0 received " + std::to_string(edges.size())
-                   + " ids which are needed");
-
-    // we have all the gids which are needed by _some_ rank and the
-    // owner of them, now we have to request from the owners to which
-    // vertices these gids are pointing to build our map
-    std::vector<std::vector<globalIdOwner>> valuesFromRanks;
-    valuesFromRanks.resize(ttk::MPIsize_);
-    for(globalIdOwner currentId : edges) {
-      valuesFromRanks[currentId.ownerRank].push_back(currentId);
-    }
-    this->printMsg("R0 reordered Ids");
-
-    for(int i = 0; i < ttk::MPIsize_; i++) {
-      sizes[i] = valuesFromRanks[i].size() * sizeof(globalIdOwner);
-    }
-    displacements[0] = 0;
-    // build our displacements
-    for(int i = 1; i < ttk::MPIsize_; i++) {
-      displacements[i] = displacements[i - 1] + sizes[i - 1];
-    }
-    // we turn our vector of vectors into a 1D vector to send it via
-    // scatter
-    for(auto &&v : valuesFromRanks) {
-      allValuesFromRanks.insert(allValuesFromRanks.end(), v.begin(), v.end());
-    }
-  } else { // the other ranks
-    // first send the number of ids this rank needs to the root, then
-    // the ids themselves the NULL attributes are only relevant for the
-    // root rank
-    MPI_Gather(&localSize, 1, MPI_INT, NULL, 0, MPI_INT, 0, ttk::MPIcomm_);
-    MPI_Gatherv(foreignVertices.data(),
-                foreignVertices.size() * sizeof(globalIdOwner), MPI_CHAR, NULL,
-                NULL, NULL, MPI_CHAR, 0, ttk::MPIcomm_);
-  }
-
-  // we need to receive the results to which the gids are pointing from
-  // the ranks and build our map
-  // we broadcast sizes and displacements and gather all the results
-  // with allgatherv
-  MPI_Bcast(sizes.data(), ttk::MPIsize_, MPI_INT, 0, ttk::MPIcomm_);
-  MPI_Bcast(displacements.data(), ttk::MPIsize_, MPI_INT, 0, ttk::MPIcomm_);
-  this->printMsg("R" + std::to_string(ttk::MPIrank_)
-                 + " received sizes and displacements from R0");
-
-  receivedSize = sizes[ttk::MPIrank_] / sizeof(globalIdOwner);
-  this->printMsg("R" + std::to_string(ttk::MPIrank_) + " owns "
-                 + std::to_string(receivedSize) + " ids");
-
-  // and then the actual gids
-  receivedIds.resize(receivedSize);
-  MPI_Scatterv(allValuesFromRanks.data(), sizes.data(), displacements.data(),
-               MPI_CHAR, receivedIds.data(),
-               receivedSize * sizeof(globalIdOwner), MPI_CHAR, 0,
-               ttk::MPIcomm_);
-  this->printMsg("R" + std::to_string(ttk::MPIrank_) + " received ids");
-
-  // now we need to find to where the gids point and send the values
-  // back to R0
-  sendValues.resize(receivedSize);
-  for(ttk::SimplexId i = 0; i < receivedSize; i++) {
-    globalIdOwner currentVal = receivedIds[i];
-    ttk::SimplexId lId = triangulation.getVertexLocalId(currentVal.globalId);
-    currentVal.ascendingTarget = ascManifold[lId];
-    currentVal.descendingTarget = dscManifold[lId];
-    sendValues[i] = currentVal;
-  }
-  this->printMsg("R" + std::to_string(ttk::MPIrank_)
-                 + " is done with their values");
-
-  MPI_Allgatherv(sendValues.data(), sendValues.size() * sizeof(globalIdOwner),
-                 MPI_CHAR, edgesWithTargets.data(), sizes.data(),
-                 displacements.data(), MPI_CHAR, ttk::MPIcomm_);
-  this->printMsg("R" + std::to_string(ttk::MPIrank_) + " got the results");
-
-  // now each rank has a vector consisting of gIds, the ranks to which
-  // they belong and the ascending / descending target we have all the
-  // information on R0 which we need to resolve any manifolds stretching
-  // over multiple ranks
-  std::unordered_map<ttk::SimplexId, ttk::SimplexId> gIdToAscendingMap;
-  std::unordered_map<ttk::SimplexId, ttk::SimplexId> gIdToDescendingMap;
-
-  for(size_t i = 0; i < edgesWithTargets.size(); i++) {
-    globalIdOwner currentVal = edgesWithTargets[i];
-    gIdToAscendingMap.insert(
-      std::make_pair(currentVal.globalId, currentVal.ascendingTarget));
-    gIdToDescendingMap.insert(
-      std::make_pair(currentVal.globalId, currentVal.descendingTarget));
-  }
-
-  // now we need to check for graphs in the map and iteratively compress
-  // them
-  bool changed = true;
-  while(changed) {
-    changed = false;
-    for(auto &it : gIdToAscendingMap) {
-      if(gIdToAscendingMap.count(it.second) && (it.first != it.second)
-         && (gIdToAscendingMap[it.first] != gIdToAscendingMap[it.second])) {
-        gIdToAscendingMap[it.first] = gIdToAscendingMap[it.second];
-        changed = true;
-      }
-    }
-
-    for(auto &it : gIdToDescendingMap) {
-      if(gIdToDescendingMap.count(it.second) && (it.first != it.second)
-         && (gIdToDescendingMap[it.first] != gIdToDescendingMap[it.second])) {
-        gIdToDescendingMap[it.first] = gIdToDescendingMap[it.second];
-        changed = true;
-      }
-    }
-  }
-  // now each rank simply needs to walk over their vertices and replace
-  // ones aiming to ghostcells with the correct ones from the map
-#ifdef TTK_ENABLE_OPENMP
-#pragma omp parallel for num_threads(this->threadNumber_)
-#endif
-  for(ttk::SimplexId i = 0; i < nVertices; i++) {
-    ttk::SimplexId gid = globalIds[i];
-    ttk::SimplexId descVal = dscManifold[i];
-    ttk::SimplexId ascVal = ascManifold[i];
-    if(gIdToDescendingMap.count(descVal)) {
-      dscManifold[i] = gIdToDescendingMap[descVal];
-    } else if(gIdToDescendingMap.count(gid)) {
-      dscManifold[i] = gIdToDescendingMap[gid];
-    }
-    if(gIdToAscendingMap.count(ascVal)) {
-      ascManifold[i] = gIdToAscendingMap[ascVal];
-    } else if(gIdToAscendingMap.count(gid)) {
-      ascManifold[i] = gIdToAscendingMap[gid];
-    }
-  }
-}
-#endif // TTK_ENABLE_MPI
-this->printMsg(msg, 1, localTimer.getElapsedTime(), this->threadNumber_);
-
-return 1; // return success
+#ifdef TTK_ENABLE_OPENMP
+  }
+#endif // TTK_ENABLE_OPENMP
+
+  this->printMsg("Asc. and Desc. segmentation computed", 1.0,
+                 localTimer.getElapsedTime(), this->threadNumber_,
+                 debug::LineMode::NEW, debug::Priority::DETAIL);
+
+  return 0; // return success
 }
 
 template <typename triangulationType>
 int ttk::PathCompression::computePathCompressionSingle(
-  SimplexId *const manifold,
+  SimplexId *const segmentation,
   const bool computeAscending,
-  const SimplexId *const orderArr,
-  const triangulationType &triangulation,
-  const ttk::SimplexId *globalIds) const {
+  const SimplexId *const orderArray,
+  const triangulationType &triangulation) const {
 
   ttk::Timer localTimer;
-  bool useMPI = false;
-  std::vector<globalIdOwner> foreignVertices;
-
-  TTK_FORCE_USE(useMPI);
-  TTK_FORCE_USE(foreignVertices);
-  TTK_FORCE_USE(globalIds);
-
-#if TTK_ENABLE_MPI
-  if(ttk::isRunningWithMPI() && globalIds != nullptr) {
-    useMPI = true;
-  }
-#endif
-  //this->printWrn(ttk::debug::Separator::L1);
-  // print the progress of the current subprocedure (currently 0%)
-  const std::string msg = "Computing "+std::string(computeAscending? "Ascending" : "Descending")+" Segmentation";
-  this->printMsg(msg,0,0,this->threadNumber_,ttk::debug::LineMode::REPLACE);
-
-  /* compute the Descending Maifold iterating over each vertex, searching
-   * the biggest neighbor and compressing its path to its maximum */
+
   const SimplexId nVertices = triangulation.getNumberOfVertices();
-
-#ifdef TTK_ENABLE_OPENMP
-if(threadNumber_ == 1) {
-#endif // TTK_ENABLE_OPENMP
-
-  SimplexId nActiveVertices;
-  std::vector<SimplexId> activeVertices;
-  activeVertices.reserve(nVertices);
-  // find maxima and intialize vector of not fully compressed vertices
-  for(SimplexId i = 0; i < nVertices; i++) {
-    SimplexId neighborId;
-    const SimplexId numNeighbors =
-      triangulation.getVertexNeighborNumber(i);
-
-    bool hasLargerNeighbor = false;
-    SimplexId &mi = manifold[i];
-    mi = i;
-#ifdef TTK_ENABLE_MPI
-    if(useMPI) {
-      if(triangulation.getVertexRank(i) == ttk::MPIrank_) {
-        for(SimplexId n = 0; n < numNeighbors; n++) {
-          triangulation.getVertexNeighbor(i, n, neighborId);
-
-          if(computeAscending) {
-            if(orderArr[neighborId] < orderArr[mi]) {
-              mi = neighborId;
-              hasLargerNeighbor = true;
-            }
-          } else {
-            if(orderArr[neighborId] > orderArr[mi]) {
-              mi = neighborId;
-              hasLargerNeighbor = true;
-            }
-          }
-        }
-      } else {
-        globalIdOwner GIO = {globalIds[i], triangulation.getVertexRank(i)};
-        foreignVertices.push_back(GIO);
-      }
-    } else {
+  std::vector<SimplexId> lActiveVertices;
+
+#ifdef TTK_ENABLE_OPENMP
+#pragma omp parallel num_threads(threadNumber_)
+  {
+    lActiveVertices.reserve(std::ceil(nVertices / threadNumber_));
+
+#pragma omp for schedule(static)
+#else // TTK_ENABLE_OPENMP
+  lActiveVertices.reserve(nVertices);
+#endif // TTK_ENABLE_OPENMP
+    // find the largest neighbor for each vertex
+    for(SimplexId i = 0; i < nVertices; i++) {
+      SimplexId neighborId{0};
+      SimplexId const numNeighbors = triangulation.getVertexNeighborNumber(i);
+
+      bool hasLargerNeighbor = false;
+      SimplexId &mi = segmentation[i];
+      mi = i;
+
+      // check all neighbors
       for(SimplexId n = 0; n < numNeighbors; n++) {
         triangulation.getVertexNeighbor(i, n, neighborId);
+
         if(computeAscending) {
-          if(orderArr[neighborId] < orderArr[mi]) {
+          if(orderArray[neighborId] < orderArray[mi]) {
             mi = neighborId;
             hasLargerNeighbor = true;
           }
         } else {
-          if(orderArr[neighborId] > orderArr[mi]) {
+          if(orderArray[neighborId] > orderArray[mi]) {
             mi = neighborId;
             hasLargerNeighbor = true;
           }
         }
       }
-    }
-#else
-    for(SimplexId n = 0; n < numNeighbors; n++) {
-      triangulation.getVertexNeighbor(i, n, neighborId);
-
-      if(computeAscending) {
-        if(orderArr[neighborId] < orderArr[mi]) {
-          mi = neighborId;
-          hasLargerNeighbor = true;
-        }
-      } else {
-        if(orderArr[neighborId] > orderArr[mi]) {
-          mi = neighborId;
-          hasLargerNeighbor = true;
-        }
-      }
-    }
-#endif
-
-    if(hasLargerNeighbor) {
-      activeVertices.push_back(i);
-    }
-  }
-
-  nActiveVertices = activeVertices.size();
-  size_t currentIndex = 0;
-
-  // compress paths until no changes occur
-  while(nActiveVertices > 0) {
-    for(SimplexId i = 0; i < nActiveVertices; i++) {
-      SimplexId &v = activeVertices[i];
-      SimplexId &vMan = manifold[v];
-
-      // compress paths
-      vMan = manifold[vMan];
-
-      // check if not fully compressed
-      if(vMan != manifold[vMan]) {
-        activeVertices[currentIndex++] = v;
-      }
-    }
-
-    nActiveVertices = currentIndex;
-    currentIndex = 0;
-  }
-
-#ifdef TTK_ENABLE_OPENMP
-} else {
-
-  #pragma omp parallel num_threads(threadNumber_)
-  {
-    std::vector<SimplexId> lActiveVertices;
-    lActiveVertices.reserve(std::ceil(nVertices / threadNumber_));
-
-    // find the biggest neighbor for each vertex
-    #pragma omp for schedule(static)
-    for(SimplexId i = 0; i < nVertices; i++) {
-<<<<<<< HEAD
-      SimplexId neighborId;
-      SimplexId numNeighbors =
-        triangulation.getVertexNeighborNumber(i);
-=======
-      SimplexId neighborId{0};
-      SimplexId const numNeighbors = triangulation.getVertexNeighborNumber(i);
->>>>>>> b9ff7f2b
-
-      bool hasLargerNeighbor = false;
-      SimplexId &mi = manifold[i];
-      mi = i;
-#ifdef TTK_ENABLE_MPI
-      if(useMPI) {
-        if(triangulation.getVertexRank(i) == ttk::MPIrank_) {
-          for(SimplexId n = 0; n < numNeighbors; n++) {
-            triangulation.getVertexNeighbor(i, n, neighborId);
-            if(computeAscending) {
-              if(orderArr[neighborId] < orderArr[mi]) {
-                mi = neighborId;
-                hasLargerNeighbor = true;
-              }
-            } else {
-              if(orderArr[neighborId] > orderArr[mi]) {
-                mi = neighborId;
-                hasLargerNeighbor = true;
-              }
-            }
-          }
-        } else {
-          globalIdOwner GIO = {globalIds[i], triangulation.getVertexRank(i)};
-#pragma omp critical
-          foreignVertices.push_back(GIO);
-        }
-      } else {
-        for(SimplexId n = 0; n < numNeighbors; n++) {
-          triangulation.getVertexNeighbor(i, n, neighborId);
-          if(computeAscending) {
-            if(orderArr[neighborId] < orderArr[mi]) {
-              mi = neighborId;
-              hasLargerNeighbor = true;
-            }
-          } else {
-            if(orderArr[neighborId] > orderArr[mi]) {
-              mi = neighborId;
-              hasLargerNeighbor = true;
-            }
-          }
-        }
-      }
-#else
-      for(SimplexId n = 0; n < numNeighbors; n++) {
-        triangulation.getVertexNeighbor(i, n, neighborId);
-        if(computeAscending) {
-          if(orderArr[neighborId] < orderArr[mi]) {
-            mi = neighborId;
-            hasLargerNeighbor = true;
-          }
-        } else {
-          if(orderArr[neighborId] > orderArr[mi]) {
-            mi = neighborId;
-            hasLargerNeighbor = true;
-          }
-        }
-      }
-
-#endif
 
       if(hasLargerNeighbor) {
         lActiveVertices.push_back(i);
@@ -848,20 +375,17 @@
     // compress paths until no changes occur
     while(lnActiveVertices > 0) {
       for(size_t i = 0; i < lnActiveVertices; i++) {
-<<<<<<< HEAD
-        SimplexId &v = lActiveVertices[i];
-        SimplexId &vMan = manifold[v];
-=======
         SimplexId const &v = lActiveVertices[i];
         SimplexId &vMan = segmentation[v];
->>>>>>> b9ff7f2b
-
-        // compress paths
-        #pragma omp atomic read
-        vMan = manifold[vMan];
+
+// compress paths
+#ifdef TTK_ENABLE_OPENMP
+#pragma omp atomic read
+#endif // TTK_ENABLE_OPENMP
+        vMan = segmentation[vMan];
 
         // check if fully compressed
-        if(vMan != manifold[vMan]) {
+        if(vMan != segmentation[vMan]) {
           lActiveVertices[currentIndex++] = v;
         }
       }
@@ -869,232 +393,45 @@
       lnActiveVertices = currentIndex;
       currentIndex = 0;
     }
-  }
+#ifdef TTK_ENABLE_OPENMP
+  }
+#endif // TTK_ENABLE_OPENMP
+
+  if(computeAscending) {
+    this->printMsg("Ascending segmentation computed", 1.0,
+                   localTimer.getElapsedTime(), this->threadNumber_,
+                   debug::LineMode::NEW, debug::Priority::DETAIL);
+  } else {
+    this->printMsg("Descending segmentation computed", 1.0,
+                   localTimer.getElapsedTime(), this->threadNumber_,
+                   debug::LineMode::NEW, debug::Priority::DETAIL);
+  }
+
+  return 0; // return success
 }
-#endif // TTK_ENABLE_OPENMP
-#ifdef TTK_ENABLE_MPI
-// now we need to transform local ids into global ids to correctly work
-// over all ranks
-if(useMPI) {
-  // this->printMsg("using mpi for global share");
-#ifdef TTK_ENABLE_OPENMP
-#pragma omp parallel for num_threads(this->threadNumber_)
-#endif
-  for(ttk::SimplexId i = 0; i < nVertices; i++) {
-    manifold[i] = globalIds[manifold[i]];
-  }
-  this->printMsg(
-    "Rank " + std::to_string(ttk::MPIrank_) + ", finished own values", 1,
-    localTimer.getElapsedTime());
-
-  // now we need to request the values we still need from other ranks
-  // R0 builds up out transferance map over ranks
-  MPI_Barrier(ttk::MPIcomm_);
-  // MPI_Reduce to get the size of everything we need
-  int localSize = foreignVertices.size();
-  this->printMsg("Localsize: " + std::to_string(localSize));
-  int totalSize;
-  MPI_Reduce(&localSize, &totalSize, 1, MPI_INT, MPI_SUM, 0, ttk::MPIcomm_);
-  MPI_Bcast(&totalSize, 1, MPI_INT, 0, ttk::MPIcomm_);
-  this->printMsg("Rank " + std::to_string(ttk::MPIrank_) + " got the totalsize "
-                 + std::to_string(totalSize));
-  std::vector<globalIdOwner> edgesWithTargets(totalSize);
-  std::vector<int> sizes(ttk::MPIsize_);
-  std::vector<int> displacements(ttk::MPIsize_);
-  std::vector<globalIdOwner> sendValues;
-  int receivedSize;
-  std::vector<globalIdOwner> receivedIds;
-  std::vector<globalIdOwner> allValuesFromRanks;
-  if(ttk::MPIrank_ == 0) {
-    std::vector<globalIdOwner> edges(totalSize);
-    // construct the set with the globalids not owned by R0
-
-    // first we use MPI_Gather to get the size of each rank to populate
-    // the displacements
-    MPI_Gather(
-      &localSize, 1, MPI_INT, sizes.data(), 1, MPI_INT, 0, ttk::MPIcomm_);
-    for(int i = 0; i < ttk::MPIsize_; i++) {
-      sizes[i] = sizes[i] * sizeof(globalIdOwner);
-    }
-    displacements[0] = 0;
-    // build our displacements
-    for(int i = 1; i < ttk::MPIsize_; i++) {
-      displacements[i] = displacements[i - 1] + sizes[i - 1];
-    }
-
-    // then we use MPI_Gatherv to get the data that is needed
-    // R0 gets all the needed global ids and their original owners,
-    // which rank actually needs those gids doesn't matter, because in
-    // the end we send the finished edges back
-    MPI_Gatherv(foreignVertices.data(),
-                foreignVertices.size() * sizeof(globalIdOwner), MPI_CHAR,
-                edges.data(), sizes.data(), displacements.data(), MPI_CHAR, 0,
-                ttk::MPIcomm_);
-    this->printMsg("R0 received " + std::to_string(edges.size())
-                   + " ids which are needed");
-
-    // we have all the gids which are needed by _some_ rank and the
-    // owner of them, now we have to request from the owners to which
-    // vertices these gids are pointing to build our map
-    std::vector<std::vector<globalIdOwner>> valuesFromRanks;
-    valuesFromRanks.resize(ttk::MPIsize_);
-    for(globalIdOwner currentId : edges) {
-      valuesFromRanks[currentId.ownerRank].push_back(currentId);
-    }
-    this->printMsg("R0 reordered Ids");
-
-    for(int i = 0; i < ttk::MPIsize_; i++) {
-      sizes[i] = valuesFromRanks[i].size() * sizeof(globalIdOwner);
-    }
-    displacements[0] = 0;
-    // build our displacements
-    for(int i = 1; i < ttk::MPIsize_; i++) {
-      displacements[i] = displacements[i - 1] + sizes[i - 1];
-    }
-    // we turn our vector of vectors into a 1D vector to send it via
-    // scatter
-    for(auto &&v : valuesFromRanks) {
-      allValuesFromRanks.insert(allValuesFromRanks.end(), v.begin(), v.end());
-    }
-  } else { // the other ranks
-    // first send the number of ids this rank needs to the root, then
-    // the ids themselves the NULL attributes are only relevant for the
-    // root rank
-    MPI_Gather(&localSize, 1, MPI_INT, NULL, 0, MPI_INT, 0, ttk::MPIcomm_);
-    MPI_Gatherv(foreignVertices.data(),
-                foreignVertices.size() * sizeof(globalIdOwner), MPI_CHAR, NULL,
-                NULL, NULL, MPI_CHAR, 0, ttk::MPIcomm_);
-  }
-
-  // we need to receive the results to which the gids are pointing from
-  // the ranks and build our map
-  // we broadcast sizes and displacements and gather all the results
-  // with allgatherv
-  MPI_Bcast(sizes.data(), ttk::MPIsize_, MPI_INT, 0, ttk::MPIcomm_);
-  MPI_Bcast(displacements.data(), ttk::MPIsize_, MPI_INT, 0, ttk::MPIcomm_);
-  this->printMsg("R" + std::to_string(ttk::MPIrank_)
-                 + " received sizes and displacements from R0");
-
-  receivedSize = sizes[ttk::MPIrank_] / sizeof(globalIdOwner);
-  this->printMsg("R" + std::to_string(ttk::MPIrank_) + " owns "
-                 + std::to_string(receivedSize) + " ids");
-
-  // and then the actual gids
-  receivedIds.resize(receivedSize);
-  MPI_Scatterv(allValuesFromRanks.data(), sizes.data(), displacements.data(),
-               MPI_CHAR, receivedIds.data(),
-               receivedSize * sizeof(globalIdOwner), MPI_CHAR, 0,
-               ttk::MPIcomm_);
-  this->printMsg("R" + std::to_string(ttk::MPIrank_) + " received ids");
-
-  // now we need to find to where the gids point and send the values
-  // back to R0
-  sendValues.resize(receivedSize);
-  for(ttk::SimplexId i = 0; i < receivedSize; i++) {
-    globalIdOwner currentVal = receivedIds[i];
-    ttk::SimplexId lId = triangulation.getVertexLocalId(currentVal.globalId);
-    if(computeAscending) {
-      currentVal.ascendingTarget = manifold[lId];
-    } else {
-      currentVal.descendingTarget = manifold[lId];
-    }
-    sendValues[i] = currentVal;
-  }
-  this->printMsg("R" + std::to_string(ttk::MPIrank_)
-                 + " is done with their values");
-
-  MPI_Allgatherv(sendValues.data(), sendValues.size() * sizeof(globalIdOwner),
-                 MPI_CHAR, edgesWithTargets.data(), sizes.data(),
-                 displacements.data(), MPI_CHAR, ttk::MPIcomm_);
-  this->printMsg("R" + std::to_string(ttk::MPIrank_) + " got the results");
-
-  // now each rank has a vector consisting of gIds, the ranks to which
-  // they belong and the ascending / descending target we have all the
-  // information on R0 which we need to resolve any manifolds stretching
-  // over multiple ranks
-  std::unordered_map<ttk::SimplexId, ttk::SimplexId> gIdToManifoldMap;
-
-  for(size_t i = 0; i < edgesWithTargets.size(); i++) {
-    globalIdOwner currentVal = edgesWithTargets[i];
-    if(computeAscending) {
-      gIdToManifoldMap.insert(
-        std::make_pair(currentVal.globalId, currentVal.ascendingTarget));
-    } else {
-      gIdToManifoldMap.insert(
-        std::make_pair(currentVal.globalId, currentVal.descendingTarget));
-    }
-  }
-
-  // now we need to check for graphs in the map and iteratively compress
-  // them
-  bool changed = true;
-  while(changed) {
-    changed = false;
-    for(auto &it : gIdToManifoldMap) {
-      if(gIdToManifoldMap.count(it.second) && (it.first != it.second)
-         && (gIdToManifoldMap[it.first] != gIdToManifoldMap[it.second])) {
-        gIdToManifoldMap[it.first] = gIdToManifoldMap[it.second];
-        changed = true;
-      }
-    }
-  }
-  // now each rank simply needs to walk over their vertices and replace
-  // ones aiming to ghostcells with the correct ones from the map
-#ifdef TTK_ENABLE_OPENMP
-#pragma omp parallel for num_threads(this->threadNumber_)
-#endif
-  for(ttk::SimplexId i = 0; i < nVertices; i++) {
-    ttk::SimplexId gid = globalIds[i];
-    ttk::SimplexId val = manifold[i];
-    if(gIdToManifoldMap.count(val)) {
-      manifold[i] = gIdToManifoldMap[val];
-    } else if(gIdToManifoldMap.count(gid)) {
-      manifold[i] = gIdToManifoldMap[gid];
-    }
-  }
-}
-#endif // TTK_ENABLE_MPI
-
-this->printMsg(msg, 1, localTimer.getElapsedTime(), this->threadNumber_);
-
-return 1; // return success
-}
 
 template <typename triangulationType>
-int ttk::PathCompression::computeFinalSegmentation(
-  SimplexId *const morseSmaleManifold,
-  const SimplexId *const ascManifold,
-  const SimplexId *const dscManifold,
+int ttk::PathCompression::computeMSHash(
+  SimplexId *const morseSmaleSegmentation,
+  const SimplexId *const ascSegmentation,
+  const SimplexId *const dscSegmentation,
   const triangulationType &triangulation) const {
-    ttk::Timer localTimer;
-
-  this->printMsg("Computing MSC Manifold",
-                 0, localTimer.getElapsedTime(), this->threadNumber_,
-                 ttk::debug::LineMode::REPLACE);
+
+  ttk::Timer localTimer;
 
   const size_t nVerts = triangulation.getNumberOfVertices();
 
-
-#ifdef TTK_ENABLE_OPENMP
-if(threadNumber_ == 1) {
-#endif // TTK_ENABLE_OPENMP
-
+#ifdef TTK_ENABLE_OPENMP
+#pragma omp parallel for schedule(static) num_threads(threadNumber_)
+#endif // TTK_ENABLE_OPENMP
   for(size_t i = 0; i < nVerts; ++i) {
-    morseSmaleManifold[i] = getHash(ascManifold[i], dscManifold[i]);
-  }
-
-#ifdef TTK_ENABLE_OPENMP
-} else {
-
-  #pragma omp parallel for schedule(static) num_threads(threadNumber_)
-  for(size_t i = 0; i < nVerts; ++i) {
-    morseSmaleManifold[i] = getHash(ascManifold[i], dscManifold[i]);
-  }
-}
-#endif // TTK_ENABLE_OPENMP
-
-  this->printMsg("Computed MSC Manifold",
-                 1, localTimer.getElapsedTime(), this->threadNumber_);
+    morseSmaleSegmentation[i]
+      = pcp::getHash(ascSegmentation[i], dscSegmentation[i]);
+  }
+
+  this->printMsg("Morse-Smale segmentation hash computed", 1.0,
+                 localTimer.getElapsedTime(), this->threadNumber_,
+                 debug::LineMode::NEW, debug::Priority::DETAIL);
 
   return 0;
 }
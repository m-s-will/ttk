/// \ingroup base
/// \class ttk::PathCompression
/// \author Robin Maack <maack@rptu.de>
/// \date January 2023.
///
/// \brief TTK processing package for the computation of Morse-Smale
/// segmentations using Path Compression.

#pragma once

// base code includes
#include <Triangulation.h>

using ttk::SimplexId;

#ifdef TTK_ENABLE_64BIT_IDS
constexpr unsigned long long int hash_max = ULONG_LONG_MAX;

constexpr unsigned long long int getHash(
  const unsigned long long int a, const unsigned long long int b)  {
  return (a*b + (a*a) + (b*b) + (a*a*a)*(b*b*b)) % hash_max;
	//return std::rotl(a,1) ^ b;
}
#else
constexpr unsigned int hash_max = UINT_MAX;

constexpr unsigned int getHash(
  const unsigned int a, const unsigned int b) {
  return (a*b + (a*a) + (b*b) + (a*a*a)*(b*b*b)) % hash_max;
  //return std::rotl(a,1) ^ b;
}
#endif

namespace ttk {
  class PathCompression : public virtual Debug {
  public:
    PathCompression();

    /** @brief Pointers to pre-allocated segmentation point data arrays */
    struct OutputManifold {
      SimplexId *ascending_;
      SimplexId *descending_;
      SimplexId *morseSmale_;
    };

    /**
     * Main function for computing the Morse-Smale complex.
     *
     * @pre PathCompression::preconditionTriangulation must be
     * called prior to this.
     */
    template <typename dataType, typename triangulationType>
    inline int execute(OutputManifold &outManifold,
                       const dataType *const scalars,
                       const SimplexId *const offsets,
                       const triangulationType &triangulation);

    /**
     * Enable/Disable computation of the geometrical embedding of the
     * manifolds of the critical points.
     */
    inline void setComputeSegmentation(const bool doAscending,
                                       const bool doDescending,
                                       const bool doMorseSmale) {
      this->ComputeAscendingSegmentation = doAscending;
      this->ComputeDescendingSegmentation = doDescending;
      this->ComputeFinalSegmentation = doMorseSmale;
    }

    /**
     * Set the input triangulation and preprocess the needed
     * mesh traversal queries.
     */
    inline void preconditionTriangulation(AbstractTriangulation *const data) {
      data->preconditionVertexNeighbors();
    }

    template <typename triangulationType>
    int computePathCompression(
      SimplexId *const ascManifold,
      SimplexId *const dscManifold,
      const SimplexId *const orderArr,
      const triangulationType &triangulation) const;

    template <typename triangulationType>
    int computePathCompressionSingle(
      SimplexId *const manifold,
      const bool computeAscending,
      const SimplexId *const orderArr,
      const triangulationType &triangulation) const;

    template <typename triangulationType>
    int computeFinalSegmentation(
      SimplexId *const morseSmaleManifold,
      const SimplexId *const ascManifold,
      const SimplexId *const desManifold,
      const triangulationType &triangulation) const;

    bool ComputeDescendingSeparatrices2{false};
    bool ComputeAscendingSegmentation{true};
    bool ComputeDescendingSegmentation{true};
    bool ComputeFinalSegmentation{true};

  };
} // namespace ttk

// ---------------- //
//  Execute method  //
// ---------------- //

template <typename dataType, typename triangulationType>
int ttk::PathCompression::execute(OutputManifold &outManifold,
                                  const dataType *const scalars,
                                  const SimplexId *const orderArray,
                                  const triangulationType &triangulation) {
#ifndef TTK_ENABLE_KAMIKAZE
  if(scalars == nullptr) {
    this->printErr("Input scalar field pointer is null.");
    return -1;
  }

  if(orderArray == nullptr) {
    this->printErr("Input offset field pointer is null.");
    return -1;
  }
#endif

<<<<<<< HEAD
        // for the first step we initialize each vertex with the id of their
        // largest / smallest neighbor. Afterwards we only compare the arrays
#pragma omp parallel for num_threads(this->threadNumber_)
        for(ttk::SimplexId i = 0; i < nVertices; i++) {
          int nNeighbors = triangulation->getVertexNeighborNumber(i);
          ttk::SimplexId neighborId;
          dataType smallest = inputData[i];
          dataType largest = inputData[i];
          // if there is no larger / smaller neighbor, the vertex points to
          // itself and is therefore a maximum / minimum we do not need to check
          // for equality, because we use the order array
          previousDesc[i] = i;
          previousAsc[i] = i;
          // if the vertex belongs to ourselves, we don't need to strictly point
          // to ourselves, but to the largest neighbor
#ifdef TTK_ENABLE_MPI
          if(useMPI) {
            if(rankArray[i] == ttk::MPIrank_) {
              for(int j = 0; j < nNeighbors; j++) {
                triangulation->getVertexNeighbor(i, j, neighborId);
                // and for the largest neighbor to get to the ascending manifold
                if(inputData[neighborId] > largest) {
                  previousAsc[i] = neighborId;
                  largest = inputData[neighborId];
                }
                // we're checking for the smallest neighbor to get the
                // descending manifold
                if(inputData[neighborId] < smallest) {
                  previousDesc[i] = neighborId;
                  smallest = inputData[neighborId];
                }
              }
            } else {
              globalIdOwner GIO = {globalIds[i], rankArray[i]};
              foreignVertices.push_back(GIO);
            }
          } else {
            for(int j = 0; j < nNeighbors; j++) {
              triangulation->getVertexNeighbor(i, j, neighborId);
              // and for the largest neighbor to get to the ascending manifold
              if(inputData[neighborId] > largest) {
                previousAsc[i] = neighborId;
                largest = inputData[neighborId];
              }
              // we're checking for the smallest neighbor to get the descending
              // manifold
              if(inputData[neighborId] < smallest) {
                previousDesc[i] = neighborId;
                smallest = inputData[neighborId];
              }
            }
          }
#else
          for(int j = 0; j < nNeighbors; j++) {
            triangulation->getVertexNeighbor(i, j, neighborId);
            // and for the largest neighbor to get to the ascending manifold
            if(inputData[neighborId] > largest) {
              previousAsc[i] = neighborId;
              largest = inputData[neighborId];
            }
            // we're checking for the smallest neighbor to get the descending
            // manifold
            if(inputData[neighborId] < smallest) {
              previousDesc[i] = neighborId;
              smallest = inputData[neighborId];
            }
          }
#endif
        }
=======
  Timer t;

  if((ComputeAscendingSegmentation && ComputeDescendingSegmentation) ||
    ComputeFinalSegmentation) {
    computePathCompression(outManifold.ascending_,
      outManifold.descending_, orderArray, triangulation);
  } else if(ComputeAscendingSegmentation) {
    computePathCompressionSingle(
      outManifold.ascending_, true, orderArray, triangulation);
  } else if(ComputeDescendingSegmentation) {
    computePathCompressionSingle(
      outManifold.descending_, false, orderArray, triangulation);
  }

  if(ComputeFinalSegmentation) {
    computeFinalSegmentation(outManifold.morseSmale_, outManifold.ascending_,
      outManifold.descending_, triangulation);
  }

  this->printMsg("Data-set ("
                   + std::to_string(triangulation.getNumberOfVertices())
                   + " points) processed",
                 1.0, t.getElapsedTime(), this->threadNumber_);

  return 0;
}

template <typename triangulationType>
int ttk::PathCompression::computePathCompression(
  SimplexId *const ascManifold,
  SimplexId *const dscManifold,
  const SimplexId *const orderArr,
  const triangulationType &triangulation) const {

  ttk::Timer localTimer;

  //this->printWrn(ttk::debug::Separator::L1);
  // print the progress of the current subprocedure (currently 0%)
  this->printWrn("Computing Manifolds");

  /* compute the Descending Maifold iterating over each vertex, searching
   * the biggest neighbor and compressing its path to its maximum */
  const SimplexId nVertices = triangulation.getNumberOfVertices();
>>>>>>> 93df0538

#ifdef TTK_ENABLE_OPENMP
if(threadNumber_ == 1) {
#endif // TTK_ENABLE_OPENMP

  SimplexId nActiveVertices;
  std::vector<SimplexId> activeVertices;
  activeVertices.reserve(nVertices);
  // find maxima and intialize vector of not fully compressed vertices
  for(SimplexId i = 0; i < nVertices; i++) {
    SimplexId neighborId;
    const SimplexId numNeighbors =
      triangulation.getVertexNeighborNumber(i);      

    bool hasLargerNeighbor = false;
    SimplexId &dmi = dscManifold[i];
    dmi = i;

    bool hasSmallerNeighbor = false;
    SimplexId &ami = ascManifold[i];
    ami = i;

    // check all neighbors
    for(SimplexId n = 0; n < numNeighbors; n++) {
      triangulation.getVertexNeighbor(i, n, neighborId);

      if(orderArr[neighborId] < orderArr[ami]) {
        ami = neighborId;
        hasSmallerNeighbor = true;
      } else if(orderArr[neighborId] > orderArr[dmi]) {
        dmi = neighborId;
        hasLargerNeighbor = true;
      }
    }

    if(hasLargerNeighbor || hasSmallerNeighbor) {
      activeVertices.push_back(i);
    }
  }

  nActiveVertices = activeVertices.size();
  size_t currentIndex = 0;

  // compress paths until no changes occur
  while(nActiveVertices > 0) {      
    for(SimplexId i = 0; i < nActiveVertices; i++) {
      SimplexId &v = activeVertices[i];
      SimplexId &vDsc = dscManifold[v];
      SimplexId &vAsc = ascManifold[v];

      // compress paths
      vDsc = dscManifold[vDsc];
      vAsc = ascManifold[vAsc];

      // check if not fully compressed
      if(vDsc != dscManifold[vDsc] || vAsc != ascManifold[vAsc]) {
        activeVertices[currentIndex++] = v;
      }
    }

    nActiveVertices = currentIndex;
    currentIndex = 0;
  }

#ifdef TTK_ENABLE_OPENMP
} else {

  #pragma omp parallel num_threads(threadNumber_)
  {
    std::vector<SimplexId> lActiveVertices;
    lActiveVertices.reserve(std::ceil(nVertices / threadNumber_));

    // find the biggest neighbor for each vertex
    #pragma omp for schedule(static)
    for(SimplexId i = 0; i < nVertices; i++) {
      SimplexId neighborId;
      SimplexId numNeighbors =
        triangulation.getVertexNeighborNumber(i);

      bool hasLargerNeighbor = false;
      SimplexId &dmi = dscManifold[i];
      dmi = i;

      bool hasSmallerNeighbor = false;
      SimplexId &ami = ascManifold[i];
      ami = i;

      // check all neighbors
      for(SimplexId n = 0; n < numNeighbors; n++) {
        triangulation.getVertexNeighbor(i, n, neighborId);

        if(orderArr[neighborId] < orderArr[ami]) {
          ami = neighborId;
          hasSmallerNeighbor = true;
        } else if(orderArr[neighborId] > orderArr[dmi]) {
          dmi = neighborId;
          hasLargerNeighbor = true;
        }
      }

      if(hasLargerNeighbor || hasSmallerNeighbor) {
        lActiveVertices.push_back(i);
      } 
    }

    size_t lnActiveVertices = lActiveVertices.size();
    size_t currentIndex = 0;

    // compress paths until no changes occur
    while(lnActiveVertices > 0) {
      for(size_t i = 0; i < lnActiveVertices; i++) {
        SimplexId &v = lActiveVertices[i];
        SimplexId &vDsc = dscManifold[v];
        SimplexId &vAsc = ascManifold[v];

        // compress paths
        #pragma omp atomic read
        vDsc = dscManifold[vDsc];

        #pragma omp atomic read
        vAsc = ascManifold[vAsc];

        // check if fully compressed
        if(vDsc != dscManifold[vDsc] || vAsc != ascManifold[vAsc]) {
          lActiveVertices[currentIndex++] = v;
        }
      }

      lnActiveVertices = currentIndex;
      currentIndex = 0;
    }
  }
}
#endif // TTK_ENABLE_OPENMP

  this->printWrn("Computed Manifolds");

  return 1; // return success
}

template <typename triangulationType>
int ttk::PathCompression::computePathCompressionSingle(
  SimplexId *const manifold,
  const bool computeAscending,
  const SimplexId *const orderArr,
  const triangulationType &triangulation) const {

  ttk::Timer localTimer;

  //this->printWrn(ttk::debug::Separator::L1);
  // print the progress of the current subprocedure (currently 0%)
  this->printWrn("Computing Manifolds");

  /* compute the Descending Maifold iterating over each vertex, searching
   * the biggest neighbor and compressing its path to its maximum */
  const SimplexId nVertices = triangulation.getNumberOfVertices();

#ifdef TTK_ENABLE_OPENMP
if(threadNumber_ == 1) {
#endif // TTK_ENABLE_OPENMP

  SimplexId nActiveVertices;
  std::vector<SimplexId> activeVertices;
  activeVertices.reserve(nVertices);
  // find maxima and intialize vector of not fully compressed vertices
  for(SimplexId i = 0; i < nVertices; i++) {
    SimplexId neighborId;
    const SimplexId numNeighbors =
      triangulation.getVertexNeighborNumber(i);      

    bool hasLargerNeighbor = false;
    SimplexId &mi = manifold[i];
    mi = i;

    // check all neighbors
    for(SimplexId n = 0; n < numNeighbors; n++) {
      triangulation.getVertexNeighbor(i, n, neighborId);

      if(computeAscending) {
        if(orderArr[neighborId] < orderArr[mi]) {
          mi = neighborId;
          hasLargerNeighbor = true;
        }
      } else {
        if(orderArr[neighborId] > orderArr[mi]) {
          mi = neighborId;
          hasLargerNeighbor = true;
        }
      }
    }

    if(hasLargerNeighbor) {
      activeVertices.push_back(i);
    }
  }

  nActiveVertices = activeVertices.size();
  size_t currentIndex = 0;

  // compress paths until no changes occur
  while(nActiveVertices > 0) {      
    for(SimplexId i = 0; i < nActiveVertices; i++) {
      SimplexId &v = activeVertices[i];
      SimplexId &vMan = manifold[v];

      // compress paths
      vMan = manifold[vMan];

      // check if not fully compressed
      if(vMan != manifold[vMan]) {
        activeVertices[currentIndex++] = v;
      }
    }

    nActiveVertices = currentIndex;
    currentIndex = 0;
  }

#ifdef TTK_ENABLE_OPENMP
} else {

  #pragma omp parallel num_threads(threadNumber_)
  {
    std::vector<SimplexId> lActiveVertices;
    lActiveVertices.reserve(std::ceil(nVertices / threadNumber_));

    // find the biggest neighbor for each vertex
    #pragma omp for schedule(static)
    for(SimplexId i = 0; i < nVertices; i++) {
      SimplexId neighborId;
      SimplexId numNeighbors =
        triangulation.getVertexNeighborNumber(i);

      bool hasLargerNeighbor = false;
      SimplexId &mi = manifold[i];
      mi = i;

      // check all neighbors
      for(SimplexId n = 0; n < numNeighbors; n++) {
        triangulation.getVertexNeighbor(i, n, neighborId);

        if(computeAscending) {
          if(orderArr[neighborId] < orderArr[mi]) {
            mi = neighborId;
            hasLargerNeighbor = true;
          }
        } else {
          if(orderArr[neighborId] > orderArr[mi]) {
            mi = neighborId;
            hasLargerNeighbor = true;
          }
        }
      }

      if(hasLargerNeighbor) {
        lActiveVertices.push_back(i);
      } 
    }

    size_t lnActiveVertices = lActiveVertices.size();
    size_t currentIndex = 0;

    // compress paths until no changes occur
    while(lnActiveVertices > 0) {
      for(size_t i = 0; i < lnActiveVertices; i++) {
        SimplexId &v = lActiveVertices[i];
        SimplexId &vMan = manifold[v];

        // compress paths
        #pragma omp atomic read
        vMan = manifold[vMan];

        // check if fully compressed
        if(vMan != manifold[vMan]) {
          lActiveVertices[currentIndex++] = v;
        }
      }

      lnActiveVertices = currentIndex;
      currentIndex = 0;
    }
  }
}
#endif // TTK_ENABLE_OPENMP

  this->printWrn("Computed Manifolds");

  return 1; // return success
}

template <typename triangulationType>
int ttk::PathCompression::computeFinalSegmentation(
  SimplexId *const morseSmaleManifold,
  const SimplexId *const ascManifold,
  const SimplexId *const dscManifold,
  const triangulationType &triangulation) const {
    ttk::Timer localTimer;

  this->printMsg("Computing MSC Manifold",
                 0, localTimer.getElapsedTime(), this->threadNumber_,
                 ttk::debug::LineMode::REPLACE);
  
  const size_t nVerts = triangulation.getNumberOfVertices();
  

#ifdef TTK_ENABLE_OPENMP
if(threadNumber_ == 1) {
#endif // TTK_ENABLE_OPENMP

  for(size_t i = 0; i < nVerts; ++i) {
    morseSmaleManifold[i] = getHash(ascManifold[i], dscManifold[i]);
  }

#ifdef TTK_ENABLE_OPENMP
} else {

  #pragma omp parallel for schedule(static) num_threads(threadNumber_)
  for(size_t i = 0; i < nVerts; ++i) {
    morseSmaleManifold[i] = getHash(ascManifold[i], dscManifold[i]);
  }
}
#endif // TTK_ENABLE_OPENMP

  this->printMsg("Computed MSC Manifold",
                 1, localTimer.getElapsedTime(), this->threadNumber_);

  return 0;
}<|MERGE_RESOLUTION|>--- conflicted
+++ resolved
@@ -125,77 +125,6 @@
   }
 #endif
 
-<<<<<<< HEAD
-        // for the first step we initialize each vertex with the id of their
-        // largest / smallest neighbor. Afterwards we only compare the arrays
-#pragma omp parallel for num_threads(this->threadNumber_)
-        for(ttk::SimplexId i = 0; i < nVertices; i++) {
-          int nNeighbors = triangulation->getVertexNeighborNumber(i);
-          ttk::SimplexId neighborId;
-          dataType smallest = inputData[i];
-          dataType largest = inputData[i];
-          // if there is no larger / smaller neighbor, the vertex points to
-          // itself and is therefore a maximum / minimum we do not need to check
-          // for equality, because we use the order array
-          previousDesc[i] = i;
-          previousAsc[i] = i;
-          // if the vertex belongs to ourselves, we don't need to strictly point
-          // to ourselves, but to the largest neighbor
-#ifdef TTK_ENABLE_MPI
-          if(useMPI) {
-            if(rankArray[i] == ttk::MPIrank_) {
-              for(int j = 0; j < nNeighbors; j++) {
-                triangulation->getVertexNeighbor(i, j, neighborId);
-                // and for the largest neighbor to get to the ascending manifold
-                if(inputData[neighborId] > largest) {
-                  previousAsc[i] = neighborId;
-                  largest = inputData[neighborId];
-                }
-                // we're checking for the smallest neighbor to get the
-                // descending manifold
-                if(inputData[neighborId] < smallest) {
-                  previousDesc[i] = neighborId;
-                  smallest = inputData[neighborId];
-                }
-              }
-            } else {
-              globalIdOwner GIO = {globalIds[i], rankArray[i]};
-              foreignVertices.push_back(GIO);
-            }
-          } else {
-            for(int j = 0; j < nNeighbors; j++) {
-              triangulation->getVertexNeighbor(i, j, neighborId);
-              // and for the largest neighbor to get to the ascending manifold
-              if(inputData[neighborId] > largest) {
-                previousAsc[i] = neighborId;
-                largest = inputData[neighborId];
-              }
-              // we're checking for the smallest neighbor to get the descending
-              // manifold
-              if(inputData[neighborId] < smallest) {
-                previousDesc[i] = neighborId;
-                smallest = inputData[neighborId];
-              }
-            }
-          }
-#else
-          for(int j = 0; j < nNeighbors; j++) {
-            triangulation->getVertexNeighbor(i, j, neighborId);
-            // and for the largest neighbor to get to the ascending manifold
-            if(inputData[neighborId] > largest) {
-              previousAsc[i] = neighborId;
-              largest = inputData[neighborId];
-            }
-            // we're checking for the smallest neighbor to get the descending
-            // manifold
-            if(inputData[neighborId] < smallest) {
-              previousDesc[i] = neighborId;
-              smallest = inputData[neighborId];
-            }
-          }
-#endif
-        }
-=======
   Timer t;
 
   if((ComputeAscendingSegmentation && ComputeDescendingSegmentation) ||
@@ -239,7 +168,6 @@
   /* compute the Descending Maifold iterating over each vertex, searching
    * the biggest neighbor and compressing its path to its maximum */
   const SimplexId nVertices = triangulation.getNumberOfVertices();
->>>>>>> 93df0538
 
 #ifdef TTK_ENABLE_OPENMP
 if(threadNumber_ == 1) {
@@ -252,7 +180,7 @@
   for(SimplexId i = 0; i < nVertices; i++) {
     SimplexId neighborId;
     const SimplexId numNeighbors =
-      triangulation.getVertexNeighborNumber(i);      
+      triangulation.getVertexNeighborNumber(i);
 
     bool hasLargerNeighbor = false;
     SimplexId &dmi = dscManifold[i];
@@ -284,7 +212,7 @@
   size_t currentIndex = 0;
 
   // compress paths until no changes occur
-  while(nActiveVertices > 0) {      
+  while(nActiveVertices > 0) {
     for(SimplexId i = 0; i < nActiveVertices; i++) {
       SimplexId &v = activeVertices[i];
       SimplexId &vDsc = dscManifold[v];
@@ -342,7 +270,7 @@
 
       if(hasLargerNeighbor || hasSmallerNeighbor) {
         lActiveVertices.push_back(i);
-      } 
+      }
     }
 
     size_t lnActiveVertices = lActiveVertices.size();
@@ -408,7 +336,7 @@
   for(SimplexId i = 0; i < nVertices; i++) {
     SimplexId neighborId;
     const SimplexId numNeighbors =
-      triangulation.getVertexNeighborNumber(i);      
+      triangulation.getVertexNeighborNumber(i);
 
     bool hasLargerNeighbor = false;
     SimplexId &mi = manifold[i];
@@ -440,7 +368,7 @@
   size_t currentIndex = 0;
 
   // compress paths until no changes occur
-  while(nActiveVertices > 0) {      
+  while(nActiveVertices > 0) {
     for(SimplexId i = 0; i < nActiveVertices; i++) {
       SimplexId &v = activeVertices[i];
       SimplexId &vMan = manifold[v];
@@ -496,7 +424,7 @@
 
       if(hasLargerNeighbor) {
         lActiveVertices.push_back(i);
-      } 
+      }
     }
 
     size_t lnActiveVertices = lActiveVertices.size();
@@ -541,9 +469,9 @@
   this->printMsg("Computing MSC Manifold",
                  0, localTimer.getElapsedTime(), this->threadNumber_,
                  ttk::debug::LineMode::REPLACE);
-  
+
   const size_t nVerts = triangulation.getNumberOfVertices();
-  
+
 
 #ifdef TTK_ENABLE_OPENMP
 if(threadNumber_ == 1) {

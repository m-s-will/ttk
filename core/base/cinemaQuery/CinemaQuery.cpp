#include <CinemaQuery.h>

#if TTK_ENABLE_SQLITE3
#include <sqlite3.h>

// Process a row of a query resultCSV and append it to a string
static int processRow(void *data, int argc, char **argv, char **azColName) {
<<<<<<< HEAD
  int i;
=======
>>>>>>> c9f93c7a

  // Get output string as reference
  string &resultCSV = *((string *)data);

  // If string is empty then add a first row that records column names
  if(resultCSV == "") {
    for(int i = 0; i < argc; i++)
      resultCSV += (i > 0 ? "," : "") + string(azColName[i]);
    resultCSV += "\n";
  }

  // Append row content to string
<<<<<<< HEAD
  for(i = 0; i < argc; i++)
=======
  for(int i = 0; i < argc; i++)
>>>>>>> c9f93c7a
    resultCSV += (i > 0 ? "," : "") + string(argv[i]);
  resultCSV += "\n";

  return 0;
}
#endif

ttk::CinemaQuery::CinemaQuery() {
}
ttk::CinemaQuery::~CinemaQuery() {
}

int ttk::CinemaQuery::execute(const string &sqlTableDefinition,
                              const string &sqlTableRows,
                              const string &sqlQuery,
                              string &resultCSV) const {

#if TTK_ENABLE_SQLITE3
  // SQLite Variables
  sqlite3 *db;
  char *zErrMsg = 0;
  int rc;

  // Create Temporary Database
  {
    dMsg(cout, "[ttkCinemaQuery] Creating database ... ", timeMsg);
    Timer t;

    // Initialize DB in memory
    rc = sqlite3_open(":memory:", &db);
    if(rc != SQLITE_OK) {
      stringstream msg;
      msg << "failed\n[ttkCinemaQuery] ERROR: Unable to create database."
          << endl;
      msg << "[ttkCinemaQuery]         - " << sqlite3_errmsg(db) << endl;
      dMsg(cout, msg.str(), fatalMsg);
      return 0;
    }

    // Create table
    rc = sqlite3_exec(db, sqlTableDefinition.data(), nullptr, 0, &zErrMsg);
    if(rc != SQLITE_OK) {
      stringstream msg;
      msg << "failed\n[ttkCinemaQuery] ERROR: " << zErrMsg << endl;
      dMsg(cout, msg.str(), fatalMsg);

      sqlite3_free(zErrMsg);
      sqlite3_close(db);

      return 0;
    }

    // Fill table
    rc = sqlite3_exec(db, sqlTableRows.data(), nullptr, 0, &zErrMsg);
    if(rc != SQLITE_OK) {
      stringstream msg;
      msg << "failed\n[ttkCinemaQuery] ERROR: " << zErrMsg << endl;
      dMsg(cout, msg.str(), fatalMsg);

      sqlite3_free(zErrMsg);
      sqlite3_close(db);
      return 0;
    } else {
      stringstream msg;
      msg << "done (" << t.getElapsedTime() << " s)." << endl;
      dMsg(cout, msg.str(), timeMsg);
    }
  }

  // Run SQL statement on temporary database
  {
    dMsg(cout, "[ttkCinemaQuery] Querying database ... ", timeMsg);
    Timer t;

    // Perform query
    rc = sqlite3_exec(
      db, sqlQuery.data(), processRow, (void *)(&resultCSV), &zErrMsg);
    if(rc != SQLITE_OK) {
      stringstream msg;
      msg << "failed\n[ttkCinemaQuery] ERROR: " << zErrMsg << endl;
      dMsg(cout, msg.str(), fatalMsg);

      sqlite3_free(zErrMsg);
      sqlite3_close(db);
      return 0;
    } else {
      stringstream msg;
      msg << "done (" << t.getElapsedTime() << " s)." << endl;
      dMsg(cout, msg.str(), timeMsg);
    }
  }

  // Close database
  {
    dMsg(cout, "[ttkCinemaQuery] Closing  database ... ", timeMsg);

    // Delete DB
    rc = sqlite3_close(db);

    // Print status
    if(rc != SQLITE_OK) {
      stringstream msg;
      msg << "failed\n[ttkCinemaQuery] ERROR: Unable to close database."
          << endl;
      msg << "[ttkCinemaQuery]         - " << sqlite3_errmsg(db) << endl;
      dMsg(cout, msg.str(), fatalMsg);
      return 0;
    } else {
      dMsg(cout, "done.\n", timeMsg);
    }
  }

#else
  dMsg(
    cout, "[ttkCinemaQuery] ERROR: This filter requires Sqlite3.\n", fatalMsg);
#endif

  return 1;
}<|MERGE_RESOLUTION|>--- conflicted
+++ resolved
@@ -5,10 +5,6 @@
 
 // Process a row of a query resultCSV and append it to a string
 static int processRow(void *data, int argc, char **argv, char **azColName) {
-<<<<<<< HEAD
-  int i;
-=======
->>>>>>> c9f93c7a
 
   // Get output string as reference
   string &resultCSV = *((string *)data);
@@ -21,11 +17,7 @@
   }
 
   // Append row content to string
-<<<<<<< HEAD
-  for(i = 0; i < argc; i++)
-=======
   for(int i = 0; i < argc; i++)
->>>>>>> c9f93c7a
     resultCSV += (i > 0 ? "," : "") + string(argv[i]);
   resultCSV += "\n";
 

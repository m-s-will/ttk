#include <ExplicitTriangulation.h>

#include <OneSkeleton.h>
#include <ThreeSkeleton.h>
#include <TwoSkeleton.h>
#include <ZeroSkeleton.h>

#include <cstring>
#include <numeric>

using namespace ttk;

ExplicitTriangulation::ExplicitTriangulation() {

  setDebugMsgPrefix("ExplicitTriangulation");

  clear();
}

ExplicitTriangulation::~ExplicitTriangulation() = default;

int ExplicitTriangulation::clear() {
  vertexNumber_ = 0;
  cellNumber_ = 0;
  doublePrecision_ = false;

  printMsg("Triangulation cleared.", debug::Priority::DETAIL);

  return AbstractTriangulation::clear();
}

size_t ExplicitTriangulation::footprint(size_t size) const {

  const auto printArrayFootprint
    = [this](const FlatJaggedArray &array, const std::string &name) {
        if(!array.empty() && !name.empty()) {
          this->printMsg(name + std::string{": "}
                         + std::to_string(array.footprint()) + " bytes");
        }
        return array.footprint();
      };

  size += printArrayFootprint(vertexNeighborData_, "vertexNeighborData_");
  size += printArrayFootprint(cellNeighborData_, "cellNeighborData_");
  size += printArrayFootprint(vertexEdgeData_, "vertexEdgeData_");
  size += printArrayFootprint(vertexTriangleData_, "vertexTriangleData_");
  size += printArrayFootprint(edgeTriangleData_, "edgeTriangleData_");
  size += printArrayFootprint(vertexStarData_, "vertexStarData_");
  size += printArrayFootprint(edgeStarData_, "edgeStarData_");
  size += printArrayFootprint(triangleStarData_, "triangleStarData_");
  size += printArrayFootprint(vertexLinkData_, "vertexLinkData_");
  size += printArrayFootprint(edgeLinkData_, "edgeLinkData_");
  size += printArrayFootprint(triangleLinkData_, "triangleLinkData_");

  return AbstractTriangulation::footprint(size);
}

int ExplicitTriangulation::preconditionBoundaryEdgesInternal() {

  if(this->cellArray_ == nullptr || this->vertexNumber_ == 0) {
    this->printErr("Empty dataset, precondition skipped");
    return 1;
  }

  if((!boundaryEdges_.empty()) && (boundaryEdges_.size() == edgeList_.size())) {
    return 0;
  }

  Timer tm{};

  preconditionEdgesInternal();
  boundaryEdges_.resize(edgeList_.size(), false);

  if(getDimensionality() == 2) {
    preconditionEdgeStarsInternal();
    for(SimplexId i = 0; i < (SimplexId)edgeStarData_.size(); i++) {
      if(edgeStarData_[i].size() == 1) {
        boundaryEdges_[i] = true;
      }
    }
  } else if(getDimensionality() == 3) {
    preconditionTriangleStarsInternal();
    preconditionTriangleEdgesInternal();

    for(size_t i = 0; i < triangleStarData_.size(); i++) {
      if(triangleStarData_[i].size() == 1) {
        for(int j = 0; j < 3; j++) {
          boundaryEdges_[triangleEdgeList_[i][j]] = true;
        }
      }
    }
  } else {
    // unsupported dimension
    printErr("Unsupported dimension for edge boundary precondition");
    return -1;
  }

#ifdef TTK_ENABLE_MPI

  this->preconditionEdgeRankArray();
  if(ttk::isRunningWithMPI()) {
    ttk::SimplexId edgeNumber = edgeList_.size();
    std::vector<unsigned char> charBoundary(edgeNumber, false);
    for(int i = 0; i < edgeNumber; ++i) {
      charBoundary[i] = boundaryEdges_[i] ? '1' : '0';
    }
<<<<<<< HEAD
    ttk::exchangeGhostEdges<unsigned char, ExplicitTriangulation>(
      charBoundary.data(), this, ttk::MPIcomm_);
=======
    ttk::exchangeGhostDataWithoutTriangulation<unsigned char, ttk::SimplexId,
                                               ttk::SimplexId>(
      charBoundary.data(),
      [this](const SimplexId a) { return this->edgeRankArray_[a]; },
      this->edgeLidToGid_.data(), this->edgeGidToLid_, edgeNumber,
      ttk::MPIcomm_, this->getNeighborRanks());
>>>>>>> a6c7c013
    for(int i = 0; i < edgeNumber; ++i) {
      boundaryEdges_[i] = (charBoundary[i] == '1');
    }
  }

#endif // TTK_ENABLE_MPI

  this->printMsg("Extracted boundary edges", 1.0, tm.getElapsedTime(), 1);

  return 0;
}

#ifdef TTK_ENABLE_MPI

int ExplicitTriangulation::preconditionVertexRankArray() {
  this->vertexRankArray_.resize(this->vertexNumber_);
  if(ttk::isRunningWithMPI()) {
    ttk::produceRankArray(this->vertexRankArray_, this->vertGid_,
                          this->vertexGhost_, this->vertexNumber_,
                          this->boundingBox_.data(), this->neighborRanks_);
  }
  return 0;
}

int ExplicitTriangulation::preconditionCellRankArray() {
  this->cellRankArray_.resize(this->cellNumber_);
  if(ttk::isRunningWithMPI()) {
    ttk::produceRankArray(this->cellRankArray_, this->cellGid_,
                          this->cellGhost_, this->cellNumber_,
                          this->boundingBox_.data(), this->neighborRanks_);
  }
  return 0;
}

int ExplicitTriangulation::preconditionEdgeRankArray() {
  ttk::SimplexId edgeNumber = this->getNumberOfEdgesInternal();
  edgeRankArray_.resize(edgeNumber, 0);
  if(ttk::isRunningWithMPI()) {
    ttk::SimplexId min_id;
    for(ttk::SimplexId id = 0; id < edgeNumber; id++) {
      this->TTK_TRIANGULATION_INTERNAL(getEdgeStar)(id, 0, min_id);
      const auto nStar{this->TTK_TRIANGULATION_INTERNAL(getEdgeStarNumber)(id)};
      for(SimplexId i = 1; i < nStar; ++i) {
        SimplexId sid{-1};
        this->TTK_TRIANGULATION_INTERNAL(getEdgeStar)(id, i, sid);
        // rule: an edge is owned by the cell in its star with the
        // lowest global id
        if(this->cellGid_[sid] < this->cellGid_[min_id]) {
          min_id = sid;
        }
      }
      edgeRankArray_[id] = cellRankArray_[min_id];
    }
  }
  return 0;
}

int ExplicitTriangulation::preconditionTriangleRankArray() {
  ttk::SimplexId triangleNumber = this->getNumberOfTrianglesInternal();
  triangleRankArray_.resize(triangleNumber, 0);
  if(ttk::isRunningWithMPI()) {
    ttk::SimplexId min_id;
    for(ttk::SimplexId id = 0; id < triangleNumber; id++) {
      this->TTK_TRIANGULATION_INTERNAL(getTriangleStar)(id, 0, min_id);
      const auto nStar{
        this->TTK_TRIANGULATION_INTERNAL(getTriangleStarNumber)(id)};
      for(SimplexId i = 1; i < nStar; ++i) {
        SimplexId sid{-1};
        this->TTK_TRIANGULATION_INTERNAL(getTriangleStar)(id, i, sid);
        // rule: an triangle is owned by the cell in its star with the
        // lowest global id
        if(this->cellGid_[sid] < this->cellGid_[min_id]) {
          min_id = sid;
        }
      }
      triangleRankArray_[id] = cellRankArray_[min_id];
    }
  }
  return 0;
}

#endif // TTK_ENABLE_MPI

int ExplicitTriangulation::preconditionBoundaryTrianglesInternal() {

  if(this->cellArray_ == nullptr || this->vertexNumber_ == 0) {
    this->printErr("Empty dataset, precondition skipped");
    return 1;
  }

  if(getDimensionality() == 2)
    return 0;

  Timer tm{};

  if((!boundaryTriangles_.empty())
     && (boundaryTriangles_.size() == triangleList_.size())) {
    return 0;
  }

  preconditionTrianglesInternal();
  boundaryTriangles_.resize(triangleList_.size(), false);

  if(getDimensionality() == 3) {
    preconditionTriangleStarsInternal();

    for(size_t i = 0; i < triangleStarData_.size(); i++) {
      if(triangleStarData_[i].size() == 1) {
        boundaryTriangles_[i] = true;
      }
    }
  } else {
    // unsupported dimension
    printErr("Unsupported dimension for triangle boundary precondition");
    return -1;
  }

#ifdef TTK_ENABLE_MPI

  this->preconditionTriangleRankArray();
  if(ttk::isRunningWithMPI()) {
    ttk::SimplexId triangleNumber = triangleList_.size();
    std::vector<unsigned char> charBoundary(triangleNumber, false);
    for(int i = 0; i < triangleNumber; ++i) {
      charBoundary[i] = boundaryTriangles_[i] ? '1' : '0';
    }
<<<<<<< HEAD
    ttk::exchangeGhostTriangles<unsigned char, ExplicitTriangulation>(
      charBoundary.data(), this, ttk::MPIcomm_);
=======
    ttk::exchangeGhostDataWithoutTriangulation<unsigned char, ttk::SimplexId,
                                               ttk::SimplexId>(
      charBoundary.data(),
      [this](const SimplexId a) { return this->triangleRankArray_[a]; },
      this->triangleLidToGid_.data(), this->triangleGidToLid_, triangleNumber,
      ttk::MPIcomm_, this->getNeighborRanks());
>>>>>>> a6c7c013
    for(int i = 0; i < triangleNumber; ++i) {
      boundaryTriangles_[i] = (charBoundary[i] == '1');
    }
  }

#endif // TTK_ENABLE_MPI

  this->printMsg("Extracted boundary triangles", 1.0, tm.getElapsedTime(), 1);

  return 0;
}

int ExplicitTriangulation::preconditionBoundaryVerticesInternal() {

  if(this->cellArray_ == nullptr || this->vertexNumber_ == 0) {
    this->printErr("Empty dataset, precondition skipped");
    return 1;
  }

  if((!boundaryVertices_.empty())
     && ((SimplexId)boundaryVertices_.size() == vertexNumber_))
    return 0;

  Timer tm{};

  boundaryVertices_.resize(vertexNumber_, false);

  // create the list of boundary elements
  // create their star
  // look for singletons
  if(getDimensionality() == 1) {
    preconditionVertexStarsInternal();
    for(size_t i = 0; i < vertexStarData_.size(); i++) {
      if(vertexStarData_[i].size() == 1) {
        boundaryVertices_[i] = true;
      }
    }
  } else if(getDimensionality() == 2) {
    preconditionEdgesInternal();
    preconditionEdgeStarsInternal();

    for(SimplexId i = 0; i < (SimplexId)edgeStarData_.size(); i++) {
      if(edgeStarData_[i].size() == 1) {
        boundaryVertices_[edgeList_[i][0]] = true;
        boundaryVertices_[edgeList_[i][1]] = true;
      }
    }
  } else if(getDimensionality() == 3) {
    preconditionTrianglesInternal();
    preconditionTriangleStarsInternal();

    for(size_t i = 0; i < triangleStarData_.size(); i++) {
      if(triangleStarData_[i].size() == 1) {
        boundaryVertices_[triangleList_[i][0]] = true;
        boundaryVertices_[triangleList_[i][1]] = true;
        boundaryVertices_[triangleList_[i][2]] = true;
      }
    }
  } else {
    // unsupported dimension
    printErr("Unsupported dimension for vertex boundary precondition");
    return -1;
  }

#ifdef TTK_ENABLE_MPI

  if(ttk::isRunningWithMPI()) {
    this->preconditionDistributedVertices();
    std::vector<unsigned char> charBoundary(vertexNumber_, false);
    for(int i = 0; i < vertexNumber_; ++i) {
      charBoundary[i] = boundaryVertices_[i] ? '1' : '0';
    }
    ttk::exchangeGhostVertices<unsigned char, ExplicitTriangulation>(
      charBoundary.data(), this, ttk::MPIcomm_);

    for(int i = 0; i < vertexNumber_; ++i) {
      if(vertexRankArray_[i] != ttk::MPIrank_) {
        boundaryVertices_[i] = (charBoundary[i] == '1');
      }
    }
  }

#endif // TTK_ENABLE_MPI

  this->printMsg("Extracted boundary vertices", 1.0, tm.getElapsedTime(), 1);

  return 0;
}

int ExplicitTriangulation::preconditionCellEdgesInternal() {

  if(this->cellArray_ == nullptr || this->vertexNumber_ == 0) {
    this->printErr("Empty dataset, precondition skipped");
    return 1;
  }

  if((tetraEdgeList_.empty() && getDimensionality() == 3)
     || (triangleEdgeList_.empty() && getDimensionality() == 2)) {
    this->preconditionEdgesInternal();
  }

  return 0;
}

int ExplicitTriangulation::preconditionCellNeighborsInternal() {

  if(this->cellArray_ == nullptr || this->vertexNumber_ == 0) {
    this->printErr("Empty dataset, precondition skipped");
    return 1;
  }

  if(cellNeighborData_.empty()) {
    if(getDimensionality() == 3) {
      ThreeSkeleton threeSkeleton;
      threeSkeleton.setWrapper(this);
      threeSkeleton.buildCellNeighborsFromTriangles(
        vertexNumber_, *cellArray_, cellNeighborData_, &triangleStarData_);
    } else if(getDimensionality() == 2) {
      this->preconditionEdgeStarsInternal();
      TwoSkeleton twoSkeleton;
      twoSkeleton.setWrapper(this);
      twoSkeleton.buildCellNeighborsFromEdges(
        *cellArray_, cellNeighborData_, edgeStarData_);
    }
  }

  return 0;
}

int ExplicitTriangulation::preconditionCellTrianglesInternal() {

  if(this->cellArray_ == nullptr || this->vertexNumber_ == 0) {
    this->printErr("Empty dataset, precondition skipped");
    return 1;
  }

  if(tetraTriangleList_.empty()) {

    TwoSkeleton twoSkeleton;
    twoSkeleton.setWrapper(this);

    if(triangleList_.size()) {
      // we already computed this guy, let's just get the cell triangles
      if(!triangleStarData_.empty()) {
        return twoSkeleton.buildTriangleList(
          vertexNumber_, *cellArray_, nullptr, nullptr, &tetraTriangleList_);
      } else {
        // let's compute the triangle star while we're at it...
        // it's just a tiny overhead.
        return twoSkeleton.buildTriangleList(vertexNumber_, *cellArray_,
                                             nullptr, &triangleStarData_,
                                             &tetraTriangleList_);
      }
    } else {
      // we have not computed this guy, let's do it while we're at it
      if(!triangleStarData_.empty()) {
        return twoSkeleton.buildTriangleList(vertexNumber_, *cellArray_,
                                             &triangleList_, nullptr,
                                             &tetraTriangleList_);
      } else {
        // let's compute the triangle star while we're at it...
        // it's just a tiny overhead.
        return twoSkeleton.buildTriangleList(vertexNumber_, *cellArray_,
                                             &triangleList_, &triangleStarData_,
                                             &tetraTriangleList_);
      }
    }
  }

  return 0;
}

int ExplicitTriangulation::preconditionEdgesInternal() {

  if(this->cellArray_ == nullptr || this->vertexNumber_ == 0) {
    this->printErr("Empty dataset, precondition skipped");
    return 1;
  }

  if(edgeList_.empty()) {
    OneSkeleton oneSkeleton;
    oneSkeleton.setWrapper(this);
    // also computes edgeStar and triangleEdge / tetraEdge lists for free...
    int ret{};
    if(getDimensionality() == 1) {
      std::vector<std::array<SimplexId, 1>> tmp{};
      return oneSkeleton.buildEdgeList<1>(
        vertexNumber_, *cellArray_, edgeList_, edgeStarData_, tmp);
    } else if(getDimensionality() == 2) {
      ret = oneSkeleton.buildEdgeList(vertexNumber_, *cellArray_, edgeList_,
                                      edgeStarData_, triangleEdgeList_);
    } else if(getDimensionality() == 3) {
      ret = oneSkeleton.buildEdgeList(
        vertexNumber_, *cellArray_, edgeList_, edgeStarData_, tetraEdgeList_);
    }

    if(ret != 0) {
      return ret;
    }

#ifdef TTK_ENABLE_MPI
    if(this->getDimensionality() == 2 || this->getDimensionality() == 3) {
      return this->preconditionDistributedEdges();
    }
#endif // TTK_ENABLE_MPI
  }

  return 0;
}

int ExplicitTriangulation::preconditionEdgeLinksInternal() {

  if(this->cellArray_ == nullptr || this->vertexNumber_ == 0) {
    this->printErr("Empty dataset, precondition skipped");
    return 1;
  }

  if(edgeLinkData_.empty()) {

    if(getDimensionality() == 2) {
      preconditionEdgesInternal();
      preconditionEdgeStarsInternal();

      OneSkeleton oneSkeleton;
      oneSkeleton.setWrapper(this);
      return oneSkeleton.buildEdgeLinks(
        edgeList_, edgeStarData_, *cellArray_, edgeLinkData_);
    } else if(getDimensionality() == 3) {
      preconditionEdgesInternal();
      preconditionEdgeStarsInternal();
      preconditionCellEdgesInternal();

      OneSkeleton oneSkeleton;
      oneSkeleton.setWrapper(this);
      return oneSkeleton.buildEdgeLinks(
        edgeList_, edgeStarData_, tetraEdgeList_, edgeLinkData_);
    } else {
      // unsupported dimension
      printErr("Unsupported dimension for edge link precondition");
      return -1;
    }
  }

  return 0;
}

int ExplicitTriangulation::preconditionEdgeStarsInternal() {

  if(this->cellArray_ == nullptr || this->vertexNumber_ == 0) {
    this->printErr("Empty dataset, precondition skipped");
    return 1;
  }

  if(edgeStarData_.empty()) {
    this->preconditionEdgesInternal();
  }
  return 0;
}

int ExplicitTriangulation::preconditionEdgeTrianglesInternal() {

  if(this->cellArray_ == nullptr || this->vertexNumber_ == 0) {
    this->printErr("Empty dataset, precondition skipped");
    return 1;
  }

  if(edgeTriangleData_.empty()) {
    this->preconditionEdgesInternal();
    this->preconditionTriangleEdgesInternal();

    TwoSkeleton twoSkeleton;
    twoSkeleton.setWrapper(this);
    return twoSkeleton.buildEdgeTriangles(vertexNumber_, *cellArray_,
                                          edgeTriangleData_, edgeList_,
                                          &triangleEdgeList_);
  }

  return 0;
}

int ExplicitTriangulation::preconditionTrianglesInternal() {

  if(this->cellArray_ == nullptr || this->vertexNumber_ == 0) {
    this->printErr("Empty dataset, precondition skipped");
    return 1;
  }

  if(triangleList_.empty()) {

    TwoSkeleton twoSkeleton;
    twoSkeleton.setWrapper(this);

    twoSkeleton.buildTriangleList(vertexNumber_, *cellArray_, &triangleList_,
                                  &triangleStarData_, &tetraTriangleList_);

#ifdef TTK_ENABLE_MPI
    this->preconditionDistributedTriangles();
#endif // TTK_ENABLE_MPI
  }

  return 0;
}

int ExplicitTriangulation::preconditionTriangleEdgesInternal() {

  if(this->cellArray_ == nullptr || this->vertexNumber_ == 0) {
    this->printErr("Empty dataset, precondition skipped");
    return 1;
  }

  if(triangleEdgeList_.empty()) {
    this->preconditionEdgesInternal();

    // WARNING
    // here triangleStarList and cellTriangleList will be computed (for
    // free) although they are not requireed to get the edgeTriangleList.
    // if memory usage is an issue, please change these pointers by nullptr.

    TwoSkeleton twoSkeleton;
    twoSkeleton.setWrapper(this);

    return twoSkeleton.buildTriangleEdgeList(
      vertexNumber_, *cellArray_, triangleEdgeList_, edgeList_,
      &vertexEdgeData_, &triangleList_, &triangleStarData_,
      &tetraTriangleList_);
  }

  return 0;
}

int ExplicitTriangulation::preconditionTriangleLinksInternal() {

  if(this->cellArray_ == nullptr || this->vertexNumber_ == 0) {
    this->printErr("Empty dataset, precondition skipped");
    return 1;
  }

  if(triangleLinkData_.empty()) {

    preconditionTriangleStarsInternal();

    TwoSkeleton twoSkeleton;
    twoSkeleton.setWrapper(this);
    return twoSkeleton.buildTriangleLinks(
      triangleList_, triangleStarData_, *cellArray_, triangleLinkData_);
  }

  return 0;
}

int ExplicitTriangulation::preconditionTriangleStarsInternal() {

  if(this->cellArray_ == nullptr || this->vertexNumber_ == 0) {
    this->printErr("Empty dataset, precondition skipped");
    return 1;
  }

  if(triangleStarData_.empty()) {

    TwoSkeleton twoSkeleton;
    twoSkeleton.setWrapper(this);
    return twoSkeleton.buildTriangleList(
      vertexNumber_, *cellArray_, &triangleList_, &triangleStarData_);
  }

  return 0;
}

int ExplicitTriangulation::preconditionVertexEdgesInternal() {

  if(this->cellArray_ == nullptr || this->vertexNumber_ == 0) {
    this->printErr("Empty dataset, precondition skipped");
    return 1;
  }

  if((SimplexId)vertexEdgeData_.size() != vertexNumber_) {
    ZeroSkeleton zeroSkeleton;

    if(edgeList_.empty()) {
      this->preconditionEdgesInternal();
    }

    zeroSkeleton.setWrapper(this);
    return zeroSkeleton.buildVertexEdges(
      vertexNumber_, edgeList_, vertexEdgeData_);
  }
  return 0;
}

int ExplicitTriangulation::preconditionVertexLinksInternal() {

  if(this->cellArray_ == nullptr || this->vertexNumber_ == 0) {
    this->printErr("Empty dataset, precondition skipped");
    return 1;
  }

  if((SimplexId)vertexLinkData_.size() != vertexNumber_) {

    if(getDimensionality() == 2) {
      preconditionEdgesInternal();
      preconditionVertexStarsInternal();

      ZeroSkeleton zeroSkeleton;
      zeroSkeleton.setWrapper(this);
      return zeroSkeleton.buildVertexLinks(
        vertexStarData_, triangleEdgeList_, edgeList_, vertexLinkData_);
    } else if(getDimensionality() == 3) {
      preconditionTrianglesInternal();
      preconditionVertexStarsInternal();

      ZeroSkeleton zeroSkeleton;
      zeroSkeleton.setWrapper(this);
      return zeroSkeleton.buildVertexLinks(
        vertexStarData_, tetraTriangleList_, triangleList_, vertexLinkData_);
    } else {
      // unsupported dimension
      printErr("Unsupported dimension for vertex link precondition");
      return -1;
    }
  }
  return 0;
}

int ExplicitTriangulation::preconditionVertexNeighborsInternal() {

  if(this->cellArray_ == nullptr || this->vertexNumber_ == 0) {
    this->printErr("Empty dataset, precondition skipped");
    return 1;
  }

  if((SimplexId)vertexNeighborData_.size() != vertexNumber_) {
    this->preconditionEdgesInternal();
    ZeroSkeleton zeroSkeleton;
    zeroSkeleton.setWrapper(this);
    return zeroSkeleton.buildVertexNeighbors(
      vertexNumber_, vertexNeighborData_, edgeList_);
  }
  return 0;
}

int ExplicitTriangulation::preconditionVertexStarsInternal() {

  if(this->cellArray_ == nullptr || this->vertexNumber_ == 0) {
    this->printErr("Empty dataset, precondition skipped");
    return 1;
  }

  if((SimplexId)vertexStarData_.size() != vertexNumber_) {
    ZeroSkeleton zeroSkeleton;
    zeroSkeleton.setWrapper(this);

    return zeroSkeleton.buildVertexStars(
      vertexNumber_, *cellArray_, vertexStarData_);
  }
  return 0;
}

int ExplicitTriangulation::preconditionVertexTrianglesInternal() {

  if(this->cellArray_ == nullptr || this->vertexNumber_ == 0) {
    this->printErr("Empty dataset, precondition skipped");
    return 1;
  }

  if((SimplexId)vertexTriangleData_.size() != vertexNumber_) {

    preconditionTrianglesInternal();

    TwoSkeleton twoSkeleton;
    twoSkeleton.setWrapper(this);

    twoSkeleton.buildVertexTriangles(
      vertexNumber_, triangleList_, vertexTriangleData_);
  }

  return 0;
}

#ifdef TTK_ENABLE_MPI

int ExplicitTriangulation::preconditionDistributedCells() {
  if(this->hasPreconditionedDistributedCells_) {
    return 0;
  }
  if(!ttk::hasInitializedMPI()) {
    return -1;
  }
  if(this->cellGid_ == nullptr) {
    this->printErr("Missing global cell identifiers array!");
    return -2;
  }

  Timer tm{};

  this->preconditionCellRankArray();

  // number of local cells (with ghost cells...)
  const auto nLocCells{this->getNumberOfCells()};

  // global cell id -> local cell id (reverse of this->cellGid_)
  this->cellGidToLid_.reserve(nLocCells);
  for(LongSimplexId lcid = 0; lcid < nLocCells; ++lcid) {
    this->cellGidToLid_[this->cellGid_[lcid]] = lcid;
  }

  this->ghostCellsPerOwner_.resize(ttk::MPIsize_);

  for(LongSimplexId lcid = 0; lcid < nLocCells; ++lcid) {
    if(this->cellRankArray_[lcid] != ttk::MPIrank_) {
      // store ghost cell global ids (per rank)
      this->ghostCellsPerOwner_[this->cellRankArray_[lcid]].emplace_back(
        this->cellGid_[lcid]);
    }
  }

  // for each rank, store the global id of local cells that are ghost cells of
  // other ranks.
  const auto MIT{ttk::getMPIType(ttk::SimplexId{})};
  this->remoteGhostCells_.resize(ttk::MPIsize_);
  // number of owned cells that are ghost cells of other ranks
  std::vector<size_t> nOwnedGhostCellsPerRank(ttk::MPIsize_);

  for(const auto neigh : this->neighborRanks_) {
    // 1. send to neigh number of ghost cells owned by neigh
    const auto nCells{this->ghostCellsPerOwner_[neigh].size()};
    MPI_Sendrecv(&nCells, 1, ttk::getMPIType(nCells), neigh, ttk::MPIrank_,
                 &nOwnedGhostCellsPerRank[neigh], 1, ttk::getMPIType(nCells),
                 neigh, neigh, ttk::MPIcomm_, MPI_STATUS_IGNORE);
    this->remoteGhostCells_[neigh].resize(nOwnedGhostCellsPerRank[neigh]);

    // 2. send to neigh list of ghost cells owned by neigh
    MPI_Sendrecv(this->ghostCellsPerOwner_[neigh].data(),
                 this->ghostCellsPerOwner_[neigh].size(), MIT, neigh,
                 ttk::MPIrank_, this->remoteGhostCells_[neigh].data(),
                 this->remoteGhostCells_[neigh].size(), MIT, neigh, neigh,
                 ttk::MPIcomm_, MPI_STATUS_IGNORE);
  }

  this->preconditionDistributedCellRanges();

  this->hasPreconditionedDistributedCells_ = true;

  if(ttk::MPIrank_ == 0) {
    this->printMsg("Domain contains "
                     + std::to_string(this->gatheredCellRanges_.back().end + 1)
                     + " cells",
                   1.0, tm.getElapsedTime(), this->threadNumber_);
  }

  return 0;
}

int ttk::ExplicitTriangulation::preconditionDistributedCellRanges() {

  // 1. store all local cells owned by current rank by global id

  std::vector<SimplexId> localCellIds{};
  localCellIds.reserve(this->getNumberOfCells());
  for(SimplexId i = 0; i < this->getNumberOfCells(); ++i) {
    if(this->cellRankArray_[i] == ttk::MPIrank_) {
      localCellIds.emplace_back(i);
    }
  }

  TTK_PSORT(this->threadNumber_, localCellIds.begin(), localCellIds.end(),
            [this](const SimplexId a, const SimplexId b) {
              return this->cellGid_[a] < this->cellGid_[b];
            });

  // 2. determine ranges of contiguous cell global ids

  size_t begRange{};
  while(begRange < localCellIds.size()) {
    size_t endRange{begRange + 1};

    if(begRange < localCellIds.size() - 1) {
      for(size_t j = begRange + 1; j < localCellIds.size(); ++j) {
        if(this->cellGid_[localCellIds[j]]
           > this->cellGid_[localCellIds[j - 1]] + 1) {
          endRange = j;
          break;
        }
      }
      if(endRange == begRange + 1
         && this->cellGid_[localCellIds[endRange]]
              == this->cellGid_[localCellIds[endRange - 1]] + 1) {
        endRange = localCellIds.size();
      }
    }

    const size_t gbeg = this->cellGid_[localCellIds[begRange]];
    const size_t gend = this->cellGid_[localCellIds[endRange - 1]];
    const auto nRanges{this->localCellRanges_.size()};

    // inclusive range
    this->localCellRanges_.emplace_back(
      CellRange{nRanges, gbeg, gend, static_cast<size_t>(ttk::MPIrank_)});

    begRange = endRange;
  }

  // 3. send to rank 0 the vector of ranges so it can compute range offsets

  if(ttk::MPIrank_ == 0) {
    this->nRangesPerRank_.resize(ttk::MPIsize_);
  }

  const int rangeSize = this->localCellRanges_.size();
  MPI_Gather(&rangeSize, 1, ttk::getMPIType(rangeSize),
             this->nRangesPerRank_.data(), 1, ttk::getMPIType(rangeSize), 0,
             ttk::MPIcomm_);

  std::vector<int> displacements{};

  if(ttk::MPIrank_ == 0) {
    const auto nRanges{std::accumulate(
      this->nRangesPerRank_.begin(), this->nRangesPerRank_.end(), 0)};
    this->gatheredCellRanges_.resize(nRanges);
    displacements.resize(this->nRangesPerRank_.size());

    for(size_t i = 0; i < this->nRangesPerRank_.size() - 1; ++i) {
      displacements[i + 1] = displacements[i] + this->nRangesPerRank_[i];
    }
  }

  auto cellRangeDT{CellRange::getMPIType()};
  MPI_Type_commit(&cellRangeDT);

  MPI_Gatherv(this->localCellRanges_.data(), this->localCellRanges_.size(),
              cellRangeDT, this->gatheredCellRanges_.data(),
              this->nRangesPerRank_.data(), displacements.data(), cellRangeDT,
              0, ttk::MPIcomm_);

  MPI_Type_free(&cellRangeDT);

  // 4. sort range vector on rank 0

  if(ttk::MPIrank_ == 0) {
    TTK_PSORT(
      this->threadNumber_, this->gatheredCellRanges_.begin(),
      this->gatheredCellRanges_.end(),
      [](const CellRange &a, const CellRange &b) { return a.begin < b.begin; });
  }

  return 0;
}

size_t ttk::ExplicitTriangulation::computeCellRangeOffsets(
  std::vector<size_t> &nSimplicesPerRange) const {

  // 1. send to rank 0 number of edges per cell range

  std::vector<std::vector<size_t>> nSimplicesPerRangePerRank{};

  if(ttk::MPIrank_ == 0) {
    nSimplicesPerRangePerRank.resize(this->nRangesPerRank_.size());
    for(int i = 0; i < ttk::MPIsize_; ++i) {
      nSimplicesPerRangePerRank[i].resize(this->nRangesPerRank_[i]);
    }
    for(int i = 0; i < ttk::MPIsize_; ++i) {
      if(i == 0) {
        continue;
      }
      // receive src content from other ranks
      MPI_Recv(nSimplicesPerRangePerRank[i].data(),
               nSimplicesPerRangePerRank[i].size(), ttk::getMPIType(size_t{}),
               i, MPI_ANY_TAG, ttk::MPIcomm_, MPI_STATUS_IGNORE);
    }
    std::swap(nSimplicesPerRangePerRank[0], nSimplicesPerRange);
  } else {
    MPI_Send(nSimplicesPerRange.data(), nSimplicesPerRange.size(),
             ttk::getMPIType(size_t{}), 0, 0, ttk::MPIcomm_);
  }

  // 2. compute range offsets on rank 0

  size_t nSimplices{};
  if(ttk::MPIrank_ == 0) {

    for(const auto &range : this->gatheredCellRanges_) {
      auto &pSum{nSimplicesPerRangePerRank[range.rank][range.id]};
      std::swap(pSum, nSimplices);
      nSimplices += pSum;
    }
  }

  // 3. send back range offsets to other ranks

  if(ttk::MPIrank_ == 0) {
    for(int i = 1; i < ttk::MPIsize_; ++i) {
      MPI_Send(nSimplicesPerRangePerRank[i].data(),
               nSimplicesPerRangePerRank[i].size(), ttk::getMPIType(size_t{}),
               i, 0, ttk::MPIcomm_);
    }
    std::swap(nSimplicesPerRange, nSimplicesPerRangePerRank[0]);
  } else {
    MPI_Recv(nSimplicesPerRange.data(), nSimplicesPerRange.size(),
             ttk::getMPIType(size_t{}), MPI_ANY_TAG, 0, ttk::MPIcomm_,
             MPI_STATUS_IGNORE);
  }

  return nSimplices;
}

template <typename Func0, typename Func1, typename Func2>
int ttk::ExplicitTriangulation::exchangeDistributedInternal(
  std::vector<std::vector<SimplexId>> &globalIdPerOwnedGhostCell,
  std::vector<std::vector<SimplexId>> &globalIdPerLocalGhostCell,
  const Func0 &getGlobalSimplexId,
  const Func1 &storeGlobalSimplexId,
  const Func2 &iterCond,
  const int nSimplicesPerCell) {

  // per neighbor, owned ghost cell simplex global ids to transfer back
  globalIdPerOwnedGhostCell.resize(ttk::MPIsize_);
  // per neighbor, non-owned ghost cell simplex global ids to transfer back
  globalIdPerLocalGhostCell.resize(ttk::MPIsize_);

  const auto MIT{ttk::getMPIType(ttk::SimplexId{})};

  // make sure that all simplices are correctly labelled: for a given
  // rank, a simplex can be owned by a ghost cell from a neighboring
  // rank but in reality can be owned by another ghost cell in a third
  // rank
  bool doIter{true};

  while(doIter) {

    doIter = false;

    // 3. for each list of ghost cell, accumulate the global simplex id
    for(const auto neigh : this->neighborRanks_) {
      // sending side
      globalIdPerOwnedGhostCell[neigh].resize(
        nSimplicesPerCell * this->remoteGhostCells_[neigh].size());
      for(size_t i = 0; i < this->remoteGhostCells_[neigh].size(); ++i) {
        const auto lcid{this->cellGidToLid_[this->remoteGhostCells_[neigh][i]]};
        for(int j = 0; j < nSimplicesPerCell; ++j) {
          globalIdPerOwnedGhostCell[neigh][nSimplicesPerCell * i + j]
            = getGlobalSimplexId(lcid, j);
        }
      }
      // receiving side
      globalIdPerLocalGhostCell[neigh].resize(
        nSimplicesPerCell * this->ghostCellsPerOwner_[neigh].size());

      // 4. transfer back global simplex ids
      MPI_Sendrecv(globalIdPerOwnedGhostCell[neigh].data(),
                   globalIdPerOwnedGhostCell[neigh].size(), MIT, neigh,
                   ttk::MPIrank_, globalIdPerLocalGhostCell[neigh].data(),
                   globalIdPerLocalGhostCell[neigh].size(), MIT, neigh, neigh,
                   ttk::MPIcomm_, MPI_STATUS_IGNORE);
    }

    // 5. extend local <-> global simplex ids mappings
    for(const auto neigh : this->neighborRanks_) {
      for(size_t i = 0; i < this->ghostCellsPerOwner_[neigh].size(); ++i) {
        const auto gcid{this->ghostCellsPerOwner_[neigh][i]};
        const auto lcid{this->cellGidToLid_[gcid]};
        for(int j = 0; j < nSimplicesPerCell; ++j) {
          const auto geid{
            globalIdPerLocalGhostCell[neigh][nSimplicesPerCell * i + j]};
          storeGlobalSimplexId(lcid, geid, j);
        }
      }
    }

    // do an additional transmission if there still is some locally
    // non-labelled simplices
    int doNextIter{0};
    if(iterCond()) {
      doNextIter = 1;
      doIter = true;
    }
    for(int i = 0; i < ttk::MPIsize_; ++i) {
      if(doIter) {
        // reset doNextIter (might have been erased by the MPI_Bcast)
        doNextIter = 1;
      }
      MPI_Bcast(&doNextIter, 1, ttk::getMPIType(doNextIter), i, ttk::MPIcomm_);
      doIter |= (doNextIter == 1);
    }

    if(doIter && ttk::MPIrank_ == 0) {
      this->printMsg("Re-sending global ids to neighbors...");
    }
  }

  return 0;
}

int ExplicitTriangulation::preconditionDistributedEdges() {
  if(this->hasPreconditionedDistributedEdges_) {
    return 0;
  }
  if(!ttk::hasInitializedMPI()) {
    return -1;
  }
  if(this->cellGid_ == nullptr) {
    this->printErr("Missing global cell identifiers array!");
    return -2;
  }

  if(this->getDimensionality() != 2 && this->getDimensionality() != 3) {
    return -3;
  }

  if(this->getDimensionality() == 2) {
    this->preconditionTriangleEdges();
  }

  Timer tm{};

  this->preconditionDistributedCells();

  // allocate memory
  this->edgeLidToGid_.resize(this->getNumberOfEdgesInternal(), -1);
  this->edgeGidToLid_.reserve(this->getNumberOfEdgesInternal());

  // 1. for every range of local cells, number the edges locally

  std::vector<SimplexId> edgeLidToRangeId(this->getNumberOfEdgesInternal(), -1);
  std::vector<size_t> nEdgesPerRange(this->localCellRanges_.size());

  const auto edgeAlreadyProcessed = [this](const SimplexId leid,
                                           const SimplexId lcid) {
    const auto nStar{this->TTK_TRIANGULATION_INTERNAL(getEdgeStarNumber)(leid)};
    for(SimplexId i = 0; i < nStar; ++i) {
      SimplexId sid{-1};
      this->TTK_TRIANGULATION_INTERNAL(getEdgeStar)(leid, i, sid);
      if(sid == -1 || sid == lcid) {
        continue;
      }
      // rule: an edge is owned by the cell in its star with the
      // lowest global id
      if(this->cellGid_[sid] < this->cellGid_[lcid]) {
        return true;
        break;
      }
    }
    return false;
  };

  const auto countCellEdges
    = [this, &edgeAlreadyProcessed](const SimplexId lcid,
                                    std::vector<SimplexId> &edgeGid,
                                    std::vector<SimplexId> &edgeRangeId,
                                    const size_t rangeId, size_t &edgeCount) {
        SimplexId nEdges{};
        if(this->maxCellDim_ == 3) {
          nEdges = this->getCellEdgeNumberInternal(lcid);
        } else if(this->maxCellDim_ == 2) {
          nEdges = this->getTriangleEdgeNumberInternal(lcid);
        }
        for(SimplexId k = 0; k < nEdges; ++k) {
          SimplexId leid{-1};
          if(this->maxCellDim_ == 3) {
            this->getCellEdgeInternal(lcid, k, leid);
          } else if(this->maxCellDim_ == 2) {
            this->getTriangleEdge(lcid, k, leid);
          }
          const auto alreadyProcessed = edgeAlreadyProcessed(leid, lcid);
          if(!alreadyProcessed) {
            edgeGid[leid] = edgeCount;
            edgeRangeId[leid] = rangeId;
            edgeCount++;
          }
        }
      };

#ifdef TTK_ENABLE_OPENMP
#pragma omp parallel for num_threads(this->threadNumber_)
#endif // TTK_ENABLE_OPENMP
  for(size_t i = 0; i < this->localCellRanges_.size(); ++i) {
    auto &range{this->localCellRanges_[i]};
    range.id = i;
    for(size_t j = range.begin; j <= range.end; ++j) {
      // local cell id
      const auto lcid{this->cellGidToLid_[j]};
      countCellEdges(lcid, this->edgeLidToGid_, edgeLidToRangeId, range.id,
                     nEdgesPerRange[i]);
    }
  }

  // 2. compute range offset on rank 0
  const auto nEdges = this->computeCellRangeOffsets(nEdgesPerRange);

  // 3. locally edit the edge global id with range offsets

  for(SimplexId leid = 0; leid < this->getNumberOfEdgesInternal(); ++leid) {
    if(this->edgeLidToGid_[leid] == -1) {
      // not owned by a cell of this rank
      continue;
    }
    const auto geid{this->edgeLidToGid_[leid]
                    + nEdgesPerRange[edgeLidToRangeId[leid]]};
    this->edgeLidToGid_[leid] = geid;
    this->edgeGidToLid_[geid] = leid;
  }

  // 4. exchange global ids between ghost cells

  const auto nEdgesPerCell{this->getDimensionality() == 3 ? 6 : 3};
  this->exchangeDistributedInternal(
    ghostEdgesPerOwner_,
    remoteGhostEdges_,
    [this](const SimplexId lcid, const int j) {
      SimplexId leid{};
      this->getCellEdgeInternal(lcid, j, leid);
      return this->edgeLidToGid_[leid];
    },
    [this](const SimplexId lcid, const SimplexId geid, const int j) {
      SimplexId leid{};
      this->getCellEdgeInternal(lcid, j, leid);
      if(this->edgeLidToGid_[leid] == -1 && geid != -1) {
        this->edgeLidToGid_[leid] = geid;
        this->edgeGidToLid_[geid] = leid;
      }
    },
    [this]() {
      return std::count(
               this->edgeLidToGid_.begin(), this->edgeLidToGid_.end(), -1)
             > 0;
    },
    nEdgesPerCell);

  if(MPIrank_ == 0) {
    this->printMsg("Domain contains " + std::to_string(nEdges) + " edges", 1.0,
                   tm.getElapsedTime(), 1);
  }

  this->hasPreconditionedDistributedEdges_ = true;

  return 0;
}

int ExplicitTriangulation::preconditionDistributedTriangles() {
  if(this->hasPreconditionedDistributedTriangles_) {
    return 0;
  }
  if(!ttk::hasInitializedMPI()) {
    return -1;
  }
  if(this->cellGid_ == nullptr) {
    this->printErr("Missing global cell identifiers array!");
    return -2;
  }

  if(this->getDimensionality() != 3) {
    return -3;
  }

  Timer tm{};

  this->preconditionDistributedCells();

  // allocate memory
  this->triangleLidToGid_.resize(this->getNumberOfTrianglesInternal(), -1);
  this->triangleGidToLid_.reserve(this->getNumberOfTrianglesInternal());

  // 1. for every range of local cells, number the edges locally

  std::vector<SimplexId> triangleLidToRangeId(
    this->getNumberOfTrianglesInternal(), -1);
  std::vector<size_t> nTrianglesPerRange(this->localCellRanges_.size());

  const auto triangleAlreadyProcessed
    = [this](const SimplexId leid, const SimplexId lcid) {
        const auto nStar{
          this->TTK_TRIANGULATION_INTERNAL(getTriangleStarNumber)(leid)};
        for(SimplexId i = 0; i < nStar; ++i) {
          SimplexId sid{-1};
          this->TTK_TRIANGULATION_INTERNAL(getTriangleStar)(leid, i, sid);
          if(sid == -1 || sid == lcid) {
            continue;
          }
          // rule: an triangle is owned by the cell in its star with the
          // lowest global id
          if(this->cellGid_[sid] < this->cellGid_[lcid]) {
            return true;
            break;
          }
        }
        return false;
      };

  const auto countCellTriangles
    = [this, &triangleAlreadyProcessed](
        const SimplexId lcid, std::vector<SimplexId> &triangleGid,
        std::vector<SimplexId> &triangleRangeId, const size_t rangeId,
        size_t &triangleCount) {
        const auto nTriangles{this->getCellTriangleNumberInternal(lcid)};
        for(SimplexId k = 0; k < nTriangles; ++k) {
          SimplexId leid{-1};
          this->getCellTriangleInternal(lcid, k, leid);
          const auto alreadyProcessed = triangleAlreadyProcessed(leid, lcid);
          if(!alreadyProcessed) {
            triangleGid[leid] = triangleCount;
            triangleRangeId[leid] = rangeId;
            triangleCount++;
          }
        }
      };

#ifdef TTK_ENABLE_OPENMP
#pragma omp parallel for num_threads(this->threadNumber_)
#endif // TTK_ENABLE_OPENMP
  for(size_t i = 0; i < this->localCellRanges_.size(); ++i) {
    auto &range{this->localCellRanges_[i]};
    range.id = i;
    for(size_t j = range.begin; j <= range.end; ++j) {
      // local cell id
      const auto lcid{this->cellGidToLid_[j]};
      countCellTriangles(lcid, this->triangleLidToGid_, triangleLidToRangeId,
                         range.id, nTrianglesPerRange[i]);
    }
  }

  // 2. compute range offset on rank 0
  const auto nTriangles = this->computeCellRangeOffsets(nTrianglesPerRange);

  // 3. locally edit the triangle global id with range offsets

  for(SimplexId leid = 0; leid < this->getNumberOfTrianglesInternal(); ++leid) {
    if(this->triangleLidToGid_[leid] == -1) {
      // not owned by a cell of this rank
      continue;
    }
    const auto geid{this->triangleLidToGid_[leid]
                    + nTrianglesPerRange[triangleLidToRangeId[leid]]};
    this->triangleLidToGid_[leid] = geid;
    this->triangleGidToLid_[geid] = leid;
  }

  // 4. exchange global ids between ghost cells

  const auto nTrianglesPerCell{4};
  this->exchangeDistributedInternal(
    ghostTrianglesPerOwner_,
    remoteGhostTriangles_,
    [this](const SimplexId lcid, const int j) {
      SimplexId ltid{};
      this->getCellTriangleInternal(lcid, j, ltid);
      return this->triangleLidToGid_[ltid];
    },
    [this](const SimplexId lcid, const SimplexId gtid, const int j) {
      SimplexId ltid{};
      this->getCellTriangleInternal(lcid, j, ltid);
      if(this->triangleLidToGid_[ltid] == -1 && gtid != -1) {
        this->triangleLidToGid_[ltid] = gtid;
        this->triangleGidToLid_[gtid] = ltid;
      }
    },
    [this]() {
      return std::count(this->triangleLidToGid_.begin(),
                        this->triangleLidToGid_.end(), -1)
             > 0;
    },
    nTrianglesPerCell);

  if(MPIrank_ == 0) {
    this->printMsg(
      "Domain contains " + std::to_string(nTriangles) + " triangles", 1.0,
      tm.getElapsedTime(), 1);
  }

  this->hasPreconditionedDistributedTriangles_ = true;

  return 0;
}

int ExplicitTriangulation::preconditionDistributedVertices() {
  if(this->hasPreconditionedDistributedVertices_) {
    return 0;
  }
  if(!hasInitializedMPI()) {
    return -1;
  }
  if(this->vertGid_ == nullptr) {
    this->printErr("Missing global vertex identifiers array!");
    return -2;
  }

  this->preconditionVertexRankArray();

  // number of local vertices (with ghost vertices...)
  const auto nLocVertices{this->getNumberOfVertices()};

  // global vertex id -> local vertex id (reverse of this->vertGid_)
  this->vertexGidToLid_.reserve(nLocVertices);
  for(LongSimplexId lvid = 0; lvid < nLocVertices; ++lvid) {
    this->vertexGidToLid_[this->vertGid_[lvid]] = lvid;
  }
  this->ghostVerticesPerOwner_.resize(ttk::MPIsize_);

  for(LongSimplexId lvid = 0; lvid < nLocVertices; ++lvid) {
    if(this->vertexRankArray_[lvid] != ttk::MPIrank_) {
      // store ghost cell global ids (per rank)
      this->ghostVerticesPerOwner_[this->vertexRankArray_[lvid]].emplace_back(
        this->vertGid_[lvid]);
    }
  }

  // for each rank, store the global id of local cells that are ghost cells of
  // other ranks.
  const auto MIT{ttk::getMPIType(ttk::SimplexId{})};
  this->remoteGhostVertices_.resize(ttk::MPIsize_);
  // number of owned cells that are ghost cells of other ranks
  std::vector<size_t> nOwnedGhostVerticesPerRank(ttk::MPIsize_);

  for(const auto neigh : this->neighborRanks_) {
    // 1. send to neigh number of ghost cells owned by neigh
    const auto nVerts{this->ghostVerticesPerOwner_[neigh].size()};
    MPI_Sendrecv(&nVerts, 1, ttk::getMPIType(nVerts), neigh, ttk::MPIrank_,
                 &nOwnedGhostVerticesPerRank[neigh], 1, ttk::getMPIType(nVerts),
                 neigh, neigh, ttk::MPIcomm_, MPI_STATUS_IGNORE);
    this->remoteGhostVertices_[neigh].resize(nOwnedGhostVerticesPerRank[neigh]);

    // 2. send to neigh list of ghost cells owned by neigh
    MPI_Sendrecv(this->ghostVerticesPerOwner_[neigh].data(),
                 this->ghostVerticesPerOwner_[neigh].size(), MIT, neigh,
                 ttk::MPIrank_, this->remoteGhostVertices_[neigh].data(),
                 this->remoteGhostVertices_[neigh].size(), MIT, neigh, neigh,
                 ttk::MPIcomm_, MPI_STATUS_IGNORE);
  }

  this->hasPreconditionedDistributedVertices_ = true;

  return 0;
}

#endif // TTK_ENABLE_MPI

template <typename T>
void writeBin(std::ofstream &stream, const T var) {
  stream.write(reinterpret_cast<const char *>(&var), sizeof(var));
}

template <typename T>
void writeBinArray(std::ofstream &stream,
                   const T *const buff,
                   const size_t size) {
  stream.write(reinterpret_cast<const char *>(buff), size * sizeof(T));
}

// initialize static member variables
const char *ExplicitTriangulation::magicBytes_ = "TTKTriangulationFileFormat";
const unsigned long ExplicitTriangulation::formatVersion_ = 1;

int ExplicitTriangulation::writeToFile(std::ofstream &stream) const {

  // 1. magic bytes (char *)
  stream.write(ttk::ExplicitTriangulation::magicBytes_,
               std::strlen(ttk::ExplicitTriangulation::magicBytes_));
  // 2. format version (unsigned long)
  writeBin(stream, ttk::ExplicitTriangulation::formatVersion_);
  // 3. dimensionality (int)
  const auto dim = this->getDimensionality();
  writeBin(stream, dim);
  // 4. number of vertices (SimplexId)
  const auto nVerts = this->getNumberOfVertices();
  writeBin(stream, nVerts);
  // 5. number of edges (SimplexId)
  const auto edgesNumber = [this, dim]() -> SimplexId {
    if(dim == 1) {
      return this->getNumberOfCells();
    } else if(dim > 1) {
      return this->edgeList_.size();
    }
    return 0;
  };
  const auto nEdges = edgesNumber();
  writeBin(stream, nEdges);
  // 6. number of triangles (SimplexId, 0 in 1D)
  const auto trianglesNumber = [this, dim]() -> SimplexId {
    if(dim == 2) {
      return this->getNumberOfCells();
    } else if(dim == 3) {
      return this->triangleList_.size();
    }
    return 0;
  };
  const auto nTriangles = trianglesNumber();
  writeBin(stream, nTriangles);
  // 7. number of tetrahedron (SimplexId, 0 in 2D)
  const auto nTetras = dim > 2 ? this->getNumberOfCells() : 0;
  writeBin(stream, nTetras);

  // only write buffers oustside this->cellArray_ (cellVertex, vertexCoords),
  // those ones will be provided by VTK

  // fixed-size arrays (in AbstractTriangulation.h)

#define WRITE_FIXED(ARRAY)                             \
  if(ARRAY.empty()) {                                  \
    writeBin(stream, char{0});                         \
  } else {                                             \
    writeBin(stream, char{1});                         \
    writeBinArray(stream, ARRAY.data(), ARRAY.size()); \
  }

  // 8. edgeList (SimplexId array)
  WRITE_FIXED(this->edgeList_);
  // 9. triangleList (SimplexId array)
  WRITE_FIXED(this->triangleList_);
  // 10. triangleEdgeList (SimplexId array)
  WRITE_FIXED(this->triangleEdgeList_);
  // 11. tetraEdgeList (SimplexId array)
  WRITE_FIXED(this->tetraEdgeList_);
  // 12. tetraTriangleList (SimplexId array)
  WRITE_FIXED(this->tetraTriangleList_);

  // variable-size arrays (FlatJaggedArray in ExplicitTriangulation.h)

#define WRITE_GUARD(ARRAY)     \
  if(ARRAY.empty()) {          \
    writeBin(stream, char{0}); \
    return;                    \
  } else {                     \
    writeBin(stream, char{1}); \
  }

  const auto write_variable = [&stream](const FlatJaggedArray &arr) {
    // empty array guard
    WRITE_GUARD(arr);
    writeBinArray(stream, arr.offset_ptr(), arr.size() + 1);
    writeBinArray(stream, arr.get_ptr(0, 0), arr.dataSize());
  };

  // 13. vertexNeighbors (SimplexId array, offsets then data)
  write_variable(this->vertexNeighborData_);
  // 14. cellNeighbors (SimplexId array, offsets then data)
  write_variable(this->cellNeighborData_);
  // 15. vertexEdges (SimplexId array, offsets then data)
  write_variable(this->vertexEdgeData_);
  // 16. vertexTriangles (SimplexId array, offsets then data)
  write_variable(this->vertexTriangleData_);
  // 17. edgeTriangles (SimplexId array, offsets then data)
  write_variable(this->edgeTriangleData_);
  // 18. vertexStars (SimplexId array, offsets then data)
  write_variable(this->vertexStarData_);
  // 19. edgeStars (SimplexId array, offsets then data)
  write_variable(this->edgeStarData_);
  // 20. triangleStars (SimplexId array, offsets then data)
  write_variable(this->triangleStarData_);
  // 21. vertexLinks (SimplexId array, offsets then data)
  write_variable(this->vertexLinkData_);
  // 22. edgeLinks (SimplexId array, offsets then data)
  write_variable(this->edgeLinkData_);
  // 23. triangleLinks (SimplexId array, offsets then data)
  write_variable(this->triangleLinkData_);

  const auto write_bool = [&stream](const std::vector<bool> &arr) {
    // empty array guard
    WRITE_GUARD(arr);
    for(size_t i = 0; i < arr.size(); ++i) {
      const auto b = static_cast<char>(arr[i]);
      writeBin(stream, b);
    }
  };

  // 24. boundary vertices (bool array)
  write_bool(this->boundaryVertices_);
  // 25. boundary edges (bool array)
  write_bool(this->boundaryEdges_);
  // 26. boundary triangles (bool array)
  write_bool(this->boundaryTriangles_);

  return 0;
}

int ExplicitTriangulation::writeToFileASCII(std::ofstream &stream) const {
  // 1. magic bytes
  stream << ttk::ExplicitTriangulation::magicBytes_ << '\n';
  // 2. format version
  stream << ttk::ExplicitTriangulation::formatVersion_ + 1 << '\n';
  // 3. dimensionality
  const auto dim = this->getDimensionality();
  stream << "dim " << dim << '\n';
  // 4. -> 7. number of simplices
  const auto nVerts = this->getNumberOfVertices();
  const auto edgesNumber = [this, dim]() -> SimplexId {
    if(dim == 1) {
      return this->getNumberOfCells();
    } else if(dim > 1) {
      return this->edgeList_.size();
    }
    return 0;
  };
  const auto nEdges = edgesNumber();
  const auto trianglesNumber = [this, dim]() -> SimplexId {
    if(dim == 2) {
      return this->getNumberOfCells();
    } else if(dim == 3) {
      return this->triangleList_.size();
    }
    return 0;
  };
  const auto nTriangles = trianglesNumber();
  const auto nTetras = dim > 2 ? this->getNumberOfCells() : 0;
  stream << nVerts << ' ' << nEdges << ' ' << nTriangles << ' ' << nTetras
         << '\n';

#define WRITE_ASCII(ARRAY)                     \
  stream << #ARRAY << '\n';                    \
  for(const auto &slice : ARRAY) {             \
    for(size_t i = 0; i < slice.size(); ++i) { \
      if(i > 0) {                              \
        stream << ' ';                         \
      }                                        \
      stream << slice[i];                      \
    }                                          \
    stream << '\n';                            \
  }

  const auto writeCellArray = [this, &stream]() {
    stream << "this->cellArray_\n";
    for(SimplexId i = 0; i < this->cellNumber_; ++i) {
      for(SimplexId j = 0; j < this->cellArray_->getCellVertexNumber(i); ++j) {
        stream << this->cellArray_->getCellVertex(i, j) << ' ';
      }
      stream << '\n';
    }
  };

  // ?. cellArray_
  writeCellArray();

  // 8. -> 12. fixed-size arrays
  WRITE_ASCII(this->edgeList_);
  WRITE_ASCII(this->triangleList_);
  WRITE_ASCII(this->triangleEdgeList_);
  WRITE_ASCII(this->tetraEdgeList_);

  // 13. -> 23. variable-size arrays
  WRITE_ASCII(this->vertexNeighborData_);
  WRITE_ASCII(this->cellNeighborData_);
  WRITE_ASCII(this->vertexEdgeData_);
  WRITE_ASCII(this->vertexTriangleData_);
  WRITE_ASCII(this->edgeTriangleData_);
  WRITE_ASCII(this->vertexStarData_);
  WRITE_ASCII(this->edgeStarData_);
  WRITE_ASCII(this->triangleStarData_);
  WRITE_ASCII(this->vertexLinkData_);
  WRITE_ASCII(this->edgeLinkData_);
  WRITE_ASCII(this->triangleLinkData_);

#define WRITE_BOOL(ARRAY)      \
  stream << #ARRAY << '\n';    \
  for(const auto el : ARRAY) { \
    stream << el << '\n';      \
  }

  // 24. -> 26. boolean arrays
  WRITE_BOOL(this->boundaryVertices_);
  WRITE_BOOL(this->boundaryEdges_);
  WRITE_BOOL(this->boundaryTriangles_);

  return 0;
}

template <typename T>
void readBin(std::ifstream &stream, T &res) {
  stream.read(reinterpret_cast<char *>(&res), sizeof(res));
}

template <typename T>
void readBinArray(std::ifstream &stream, T *const res, const size_t size) {
  stream.read(reinterpret_cast<char *>(res), size * sizeof(T));
}

int ExplicitTriangulation::readFromFile(std::ifstream &stream) {

  // 1. magic bytes (char *)
  const auto magicBytesLen
    = std::strlen(ttk::ExplicitTriangulation::magicBytes_);
  std::vector<char> mBytes(magicBytesLen + 1);
  stream.read(mBytes.data(), magicBytesLen);
  const auto hasMagicBytes
    = std::strcmp(mBytes.data(), ttk::ExplicitTriangulation::magicBytes_) == 0;
  if(!hasMagicBytes) {
    this->printErr("Could not find magic bytes in input files!");
    this->printErr("Aborting...");
    return 0;
  }
  // 2. format version (unsigned long)
  unsigned long version{};
  readBin(stream, version);
  if(version != ttk::ExplicitTriangulation::formatVersion_) {
    this->printWrn("File format version (" + std::to_string(version)
                   + ") and software version ("
                   + std::to_string(ttk::ExplicitTriangulation::formatVersion_)
                   + ") are different!");
  }

  int dim{};
  SimplexId nVerts{}, nEdges{}, nTriangles{}, nTetras{};

  // 3. dimensionality (int)
  readBin(stream, dim);
  // 4. number of vertices (SimplexId)
  readBin(stream, nVerts);
  // 5. number of edges (SimplexId)
  readBin(stream, nEdges);
  // 6. number of triangles (SimplexId, 0 in 1D)
  readBin(stream, nTriangles);
  // 7. number of tetrahedron (SimplexId, 0 in 2D)
  readBin(stream, nTetras);

  if(dim != this->getDimensionality()) {
    this->printErr("Incorrect dimension!");
    return 0;
  }
  if(nVerts != this->getNumberOfVertices()) {
    this->printErr("Incorrect number of vertices!");
    return 0;
  }
  if((dim == 2 && nTriangles != this->getNumberOfCells())
     || (dim == 3 && nTetras != this->getNumberOfCells())) {
    this->printErr("Incorrect number of cells!");
    return 0;
  }

  // fixed-size arrays (in AbstractTriangulation.h)

  const auto read_guard = [&stream]() {
    char g{};
    readBin(stream, g);
    return g == 0;
  };

#define READ_FIXED(ARRAY, N_ITEMS)               \
  if(!read_guard()) {                            \
    ARRAY.resize(N_ITEMS);                       \
    readBinArray(stream, ARRAY.data(), N_ITEMS); \
  }

  // 8. edgeList (SimplexId array)
  READ_FIXED(this->edgeList_, nEdges);
  // 9. triangleList (SimplexId array)
  READ_FIXED(this->triangleList_, nTriangles);
  // 10. triangleEdgeList (SimplexId array)
  READ_FIXED(this->triangleEdgeList_, nTriangles);
  // 11. tetraEdgeList (SimplexId array)
  READ_FIXED(this->tetraEdgeList_, nTetras);
  // 12. tetraTriangleList (SimplexId array)
  READ_FIXED(this->tetraTriangleList_, nTetras);

  // variable-size arrays (FlagJaggedArrays in ExplicitTriangulation.h)

  const auto read_variable
    = [&stream, &read_guard](FlatJaggedArray &arr, const SimplexId n_items) {
        // empty array guard
        if(read_guard()) {
          return;
        }
        std::vector<SimplexId> offsets{}, data{};
        offsets.resize(n_items + 1);
        readBinArray(stream, offsets.data(), offsets.size());
        data.resize(offsets.back());
        readBinArray(stream, data.data(), data.size());
        arr.setData(std::move(data), std::move(offsets));
      };

  // 13. vertexNeighbors (SimplexId array, offsets then data)
  read_variable(this->vertexNeighborData_, nVerts);
  // 14. cellNeighbors (SimplexId array, offsets then data)
  read_variable(this->cellNeighborData_, this->getNumberOfCells());
  // 15. vertexEdges (SimplexId array, offsets then data)
  read_variable(this->vertexEdgeData_, nVerts);
  // 16. vertexTriangles (SimplexId array, offsets then data)
  read_variable(this->vertexTriangleData_, nVerts);
  // 17. edgeTriangles (SimplexId array, offsets then data)
  read_variable(this->edgeTriangleData_, nEdges);
  // 18. vertexStars (SimplexId array, offsets then data)
  read_variable(this->vertexStarData_, nVerts);
  // 19. edgeStars (SimplexId array, offsets then data)
  read_variable(this->edgeStarData_, nEdges);
  // 20. triangleStars (SimplexId array, offsets then data)
  read_variable(this->triangleStarData_, nTriangles);
  // 21. vertexLinks (SimplexId array, offsets then data)
  read_variable(this->vertexLinkData_, nVerts);
  // 22. edgeLinks (SimplexId array, offsets then data)
  read_variable(this->edgeLinkData_, nEdges);
  // 23. triangleLinks (SimplexId array, offsets then data)
  read_variable(this->triangleLinkData_, nTriangles);

  const auto read_bool
    = [&stream, &read_guard](std::vector<bool> &arr, const SimplexId n_items) {
        // empty array guard
        if(read_guard()) {
          return;
        }
        // resize vector
        arr.resize(n_items);
        for(SimplexId i = 0; i < n_items; ++i) {
          char b{};
          stream.read(&b, sizeof(b));
          arr[i] = static_cast<bool>(b);
        }
      };

  // 24. boundary vertices (bool array)
  read_bool(this->boundaryVertices_, nVerts);
  // 25. boundary edges (bool array)
  read_bool(this->boundaryEdges_, nEdges);
  // 26. boundary triangles (bool array)
  read_bool(this->boundaryTriangles_, nTriangles);

  return 0;
}<|MERGE_RESOLUTION|>--- conflicted
+++ resolved
@@ -104,17 +104,12 @@
     for(int i = 0; i < edgeNumber; ++i) {
       charBoundary[i] = boundaryEdges_[i] ? '1' : '0';
     }
-<<<<<<< HEAD
-    ttk::exchangeGhostEdges<unsigned char, ExplicitTriangulation>(
-      charBoundary.data(), this, ttk::MPIcomm_);
-=======
     ttk::exchangeGhostDataWithoutTriangulation<unsigned char, ttk::SimplexId,
                                                ttk::SimplexId>(
       charBoundary.data(),
       [this](const SimplexId a) { return this->edgeRankArray_[a]; },
       this->edgeLidToGid_.data(), this->edgeGidToLid_, edgeNumber,
       ttk::MPIcomm_, this->getNeighborRanks());
->>>>>>> a6c7c013
     for(int i = 0; i < edgeNumber; ++i) {
       boundaryEdges_[i] = (charBoundary[i] == '1');
     }
@@ -241,17 +236,12 @@
     for(int i = 0; i < triangleNumber; ++i) {
       charBoundary[i] = boundaryTriangles_[i] ? '1' : '0';
     }
-<<<<<<< HEAD
-    ttk::exchangeGhostTriangles<unsigned char, ExplicitTriangulation>(
-      charBoundary.data(), this, ttk::MPIcomm_);
-=======
     ttk::exchangeGhostDataWithoutTriangulation<unsigned char, ttk::SimplexId,
                                                ttk::SimplexId>(
       charBoundary.data(),
       [this](const SimplexId a) { return this->triangleRankArray_[a]; },
       this->triangleLidToGid_.data(), this->triangleGidToLid_, triangleNumber,
       ttk::MPIcomm_, this->getNeighborRanks());
->>>>>>> a6c7c013
     for(int i = 0; i < triangleNumber; ++i) {
       boundaryTriangles_[i] = (charBoundary[i] == '1');
     }

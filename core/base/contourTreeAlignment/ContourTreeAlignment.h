/// \ingroup base
/// \class ttk::ContourTreeAlignment
/// \author Florian Wetzels (f_wetzels13@cs.uni-kl.de), Jonas Lukasczyk
/// <jl@jluk.de> \date 31.01.2020
///
/// \brief TTK %contourTreeAlignment processing package.
///
/// %ContourTreeAlignment is a TTK processing package that computes an alignment
/// for n contour trees. To compute the alignment, use the execute function.
/// Each contour tree is represented by an integer array for the topology,  an
/// integer array for each of the edge scalars "regionSize" and
/// segementationId", a <scalarType> array for the vertex scalars and two
/// integers for the number of edges and vertices. These properties are passed
/// as vectors of arrays, where the i-th array in a vector represents the
/// corresponding array for the i-th tree. The alignment tree is written to the
/// output vectors which are passed by reference.
///
/// \b Related \b publication: \n
/// 'Fuzzy contour trees: Alignment and joint layout of multiple contour trees'
/// Anna Pia Lohfink, Florian Wetzels, Jonas Lukasczyk, Gunther H. Weber, and
/// Christoph Garth. Comput. Graph. Forum, 39(3):343-355, 2020.
///

#pragma once

// base code includes
#include "contourtree.h"
#include <Debug.h>
#include <algorithm>
#include <memory>
#include <random>

enum Type_Alignmenttree { averageValues, medianValues, lastMatchedValue };
// enum Type_Match { matchNodes, matchArcs };
enum Mode_ArcMatch { persistence, area, volume, overlap };

struct AlignmentTree {
  std::shared_ptr<AlignmentTree> child1;
  std::shared_ptr<AlignmentTree> child2;
  std::shared_ptr<BinaryTree> node1;
  std::shared_ptr<BinaryTree> node2;
  int size;
  int height;
  // int freq;
};

struct AlignmentEdge;

struct AlignmentNode {

  Type_Node type;
  int freq;
  float scalarValue;
  int branchID;

  std::vector<std::shared_ptr<AlignmentEdge>> edgeList;

  std::vector<std::pair<int, int>> nodeRefs;
};

struct AlignmentEdge {

  std::weak_ptr<AlignmentNode> node1;
  std::weak_ptr<AlignmentNode> node2;
  float scalardistance;
  float area;
  float volume;
  std::vector<int> region;
  int freq;

  std::vector<std::pair<int, int>> arcRefs;
};

using namespace std;

namespace ttk {

  class ContourTreeAlignment : virtual public Debug {

  public:
    /// constructor and destructor
    ContourTreeAlignment() {
      this->setDebugMsgPrefix("ContourTreeAlignment");
    };
    ~ContourTreeAlignment() {
      contourtrees.clear();
      nodes.clear();
      arcs.clear();
    };

    /// setter for parameters
    void setArcMatchMode(int mode) {
      arcMatchMode = static_cast<Mode_ArcMatch>(mode);
    }
    void setWeightCombinatorialMatch(float weight) {
      weightCombinatorialMatch = weight;
    }
    void setWeightArcMatch(float weight) {
      weightArcMatch = weight;
    }
    void setWeightScalarValueMatch(float weight) {
      weightScalarValueMatch = weight;
    }
    void setAlignmenttreeType(int type) {
      alignmenttreeType = static_cast<Type_Alignmenttree>(type);
    }

    /// The actual iterated n-tree-alignment algorithm
    template <class scalarType>
    int execute(const vector<void *> &scalarsVP,
                const vector<int *> &regionSizes,
                const vector<int *> &segmentationIds,
                const vector<long long *> &topologies,
                const vector<size_t> &nVertices,
                const vector<size_t> &nEdges,
                const vector<int *> &segmentations,
                const vector<size_t> &segsizes,

                vector<float> &outputVertices,
                vector<long long> &outputFrequencies,
                vector<long long> &outputVertexIds,
                vector<long long> &outputBranchIds,
                vector<long long> &outputSegmentationIds,
                vector<long long> &outputArcIds,
                vector<int> &outputEdges,
                int seed);

    /// functions for aligning single trees in iteration
    bool alignTree(std::shared_ptr<ContourTree> t);
    bool initialize(std::shared_ptr<ContourTree> t);
    bool alignTree_consistentRoot(std::shared_ptr<ContourTree> t);
    bool initialize_consistentRoot(std::shared_ptr<ContourTree> t, int rootIdx);

    /// getters for graph data structures
    std::vector<std::pair<std::vector<std::shared_ptr<CTNode>>,
                          std::vector<std::shared_ptr<CTEdge>>>>
      getGraphs();
    std::vector<std::shared_ptr<ContourTree>> getContourTrees();

    std::pair<std::vector<std::shared_ptr<AlignmentNode>>,
              std::vector<std::shared_ptr<AlignmentEdge>>>
      getAlignmentGraph();
    std::shared_ptr<BinaryTree> getAlignmentGraphRooted();
    int getAlignmentRootIdx();

    /// function for aligning two sarbitrary binary trees
    std::pair<float, std::shared_ptr<AlignmentTree>>
      getAlignmentBinary(std::shared_ptr<BinaryTree> t1,
                         std::shared_ptr<BinaryTree> t2);

    /// function that adds branch decomposition information
    void computeBranches();

  protected:
    /// filter parameters
    Type_Alignmenttree alignmenttreeType = averageValues;
    Mode_ArcMatch arcMatchMode = persistence;
    float weightArcMatch = 1;
    float weightCombinatorialMatch = 0;
    float weightScalarValueMatch = 0;

    /// alignment graph data
    std::vector<std::shared_ptr<AlignmentNode>> nodes;
    std::vector<std::shared_ptr<AlignmentEdge>> arcs;

    /// iteration variables
    std::vector<std::shared_ptr<ContourTree>> contourtrees;
    std::vector<size_t> permutation;
    std::shared_ptr<AlignmentNode> alignmentRoot;
    int alignmentRootIdx;
    float alignmentVal;

    /// functions for aligning two trees (computing the alignment value and
    /// memoization matrix)
    float alignTreeBinary(std::shared_ptr<BinaryTree> t1,
                          std::shared_ptr<BinaryTree> t2,
                          std::vector<std::vector<float>> &memT,
                          std::vector<std::vector<float>> &memF);
    float alignForestBinary(std::shared_ptr<BinaryTree> t1,
                            std::shared_ptr<BinaryTree> t2,
                            std::vector<std::vector<float>> &memT,
                            std::vector<std::vector<float>> &memF);

    /// functions for the traceback of the alignment computation (computing the
    /// actual alignment tree)
    std::shared_ptr<AlignmentTree>
      traceAlignmentTree(std::shared_ptr<BinaryTree> t1,
                         std::shared_ptr<BinaryTree> t2,
                         std::vector<std::vector<float>> &memT,
                         std::vector<std::vector<float>> &memF);
    std::vector<std::shared_ptr<AlignmentTree>>
      traceAlignmentForest(std::shared_ptr<BinaryTree> t1,
                           std::shared_ptr<BinaryTree> t2,
                           std::vector<std::vector<float>> &memT,
                           std::vector<std::vector<float>> &memF);
    std::shared_ptr<AlignmentTree>
      traceNullAlignment(std::shared_ptr<BinaryTree> t, bool first);

    /// function that defines the local editing costs of two nodes
    float editCost(std::shared_ptr<BinaryTree> t1,
                   std::shared_ptr<BinaryTree> t2);

    /// helper functions for tree data structures
    bool isBinary(std::shared_ptr<Tree> t);
    std::shared_ptr<BinaryTree> rootAtNode(std::shared_ptr<AlignmentNode> root);
    std::shared_ptr<BinaryTree>
      computeRootedTree(std::shared_ptr<AlignmentNode> node,
                        std::shared_ptr<AlignmentEdge> parent,
                        int &id);
    std::shared_ptr<BinaryTree> computeRootedDualTree(
      std::shared_ptr<AlignmentEdge> arc, bool parent1, int &id);
    void computeNewAlignmenttree(std::shared_ptr<AlignmentTree> res);

    /// helper functions for branch decomposition
    std::pair<float, std::vector<std::shared_ptr<AlignmentNode>>>
      pathToMax(std::shared_ptr<AlignmentNode> root,
                std::shared_ptr<AlignmentNode> parent);
    std::pair<float, std::vector<std::shared_ptr<AlignmentNode>>>
      pathToMin(std::shared_ptr<AlignmentNode> root,
                std::shared_ptr<AlignmentNode> parent);
  };
} // namespace ttk

template <class scalarType>
int ttk::ContourTreeAlignment::execute(const vector<void *> &scalarsVP,
                                       const vector<int *> &regionSizes,
                                       const vector<int *> &segmentationIds,
                                       const vector<long long *> &topologies,
                                       const vector<size_t> &nVertices,
                                       const vector<size_t> &nEdges,
                                       const vector<int *> &segmentations,
                                       const vector<size_t> &segsizes,
                                       vector<float> &outputVertices,
                                       vector<long long> &outputFrequencies,
                                       vector<long long> &outputVertexIds,
                                       vector<long long> &outputBranchIds,
                                       vector<long long> &outputSegmentationIds,
                                       vector<long long> &outputArcIds,
                                       vector<int> &outputEdges,
                                       int seed) {

  Timer timer;

  size_t nTrees = nVertices.size();

  vector<float *> scalars(nTrees);
  for(size_t t = 0; t < nTrees; t++) {
    scalars[t] = (float *)((scalarType *)scalarsVP[t]);
  }

  // Print Input
  {
    this->printMsg(ttk::debug::Separator::L1); // L1 is the '=' separator
    this->printMsg("Execute base layer");
    this->printMsg("Computing Alignment for " + std::to_string(nTrees)
                   + " trees.");
  }

  for(size_t t = 0; t < nTrees; t++) {
    this->printMsg(ttk::debug::Separator::L2, debug::Priority::VERBOSE);
    this->printMsg("Input Tree " + std::to_string(t) + " topology:",
                   debug::Priority::VERBOSE);

    std::vector<std::vector<std::string>> tableLines;
    tableLines.push_back(
      {"cellId", "vId0", "vId1", "scalar0", "scalar1", "region", "segId"});
    for(size_t i = 0; i < nEdges[t]; i++) {
      long long vertexId0 = topologies[t][i * 2 + 0];
      long long vertexId1 = topologies[t][i * 2 + 1];
      int regionSize = regionSizes[t][i];
      int segmentationId = segmentationIds[t][i];
      scalarType scalarOfVertexId0 = scalars[t][vertexId0];
      scalarType scalarOfVertexId1 = scalars[t][vertexId1];

      std::vector<std::string> tableLine;
      tableLine.push_back(std::to_string(i));
      tableLine.push_back(std::to_string(vertexId0));
      tableLine.push_back(std::to_string(vertexId1));
      tableLine.push_back(std::to_string(scalarOfVertexId0));
      tableLine.push_back(std::to_string(scalarOfVertexId1));
      tableLine.push_back(std::to_string(regionSize));
      tableLine.push_back(std::to_string(segmentationId));

      tableLines.push_back(tableLine);
    }
    this->printMsg(tableLines, debug::Priority::VERBOSE);
  }

  std::vector<std::vector<std::vector<int>>> segRegions;
  if(!segsizes.empty()) {
    for(size_t i = 0; i < nTrees; i++) {
      int maxSegId = -1;
      std::vector<int> seg(segsizes[i]);
<<<<<<< HEAD
      for(size_t j=0; j<segsizes[i]; j++){
        maxSegId = std::max(maxSegId,segmentations[i][j]);
=======
      int *seg_arr = segmentations[i];
      for(size_t j = 0; j < segsizes[i]; j++) {
        maxSegId = std::max(maxSegId, segmentations[i][j]);
>>>>>>> 07bd1a72
        seg[j] = segmentations[i][j];
      }
      std::vector<std::vector<int>> reg(maxSegId + 1);
      for(size_t j = 0; j < segsizes[i]; j++) {
        reg[segmentations[i][j]].push_back(j);
      }
      segRegions.push_back(reg);
    }
    for(size_t i = 0; i < nTrees; i++) {
      int sum = 0;
      for(auto seg : segRegions[i]) {
        sum += seg.size();
      }
      this->printMsg("Tree " + std::to_string(i)
                     + ", sum of segment sizes: " + std::to_string(sum));
      sum = 0;
      for(size_t j = 0; j < nEdges[i]; j++) {
        sum += regionSizes[i][j];
      }
      this->printMsg("Tree " + std::to_string(i)
                     + ", sum of region sizes: " + std::to_string(sum));
    }
  }

  // prepare data structures
  contourtrees = std::vector<std::shared_ptr<ContourTree>>();
  nodes = std::vector<std::shared_ptr<AlignmentNode>>();
  arcs = std::vector<std::shared_ptr<AlignmentEdge>>();
  int bestRootIdx{};

  this->printMsg(ttk::debug::Separator::L1);
  this->printMsg("Shuffling input trees. Used seed: " + std::to_string(seed), 0,
                 debug::LineMode::REPLACE);

  // permute list input trees randomly with given seed
  permutation = std::vector<size_t>();
  for(size_t i = 0; i < nTrees; i++) {
    permutation.push_back(i);
  }
  std::srand(seed);
  if(alignmenttreeType != lastMatchedValue)
    std::random_shuffle(permutation.begin(), permutation.end());

  this->printMsg(
    "Shuffling input trees. Used seed: " + std::to_string(seed), 1);

  // print permutation
  if(this->debugLevel_ >= static_cast<int>(debug::Priority::DETAIL)) {
    std::string permutationString = "";
    for(size_t i = 0; i < permutation.size(); i++) {
      permutationString += std::to_string(permutation[i])
                           + (i == permutation.size() - 1 ? "" : ",");
    }
    this->printMsg(
      "Permutation: " + permutationString, debug::Priority::DETAIL);
  }

  this->printMsg("Starting alignment heuristic.");

  std::tuple<std::vector<std::shared_ptr<AlignmentNode>>,
             std::vector<std::shared_ptr<AlignmentEdge>>,
             std::vector<std::shared_ptr<ContourTree>>>
    bestAlignment;
  float bestAlignmentValue = FLT_MAX;

  printMsg(ttk::debug::Separator::L2);
  printMsg("Filtering input contour trees", 0, debug::LineMode::REPLACE);

  std::vector<std::shared_ptr<ContourTree>> contourtreesToAlign;
  for(size_t i = 0; i < nTrees; i++) {
    std::shared_ptr<ContourTree> ct(new ContourTree(
      scalars[permutation[i]], regionSizes[permutation[i]],
      segmentationIds[permutation[i]], topologies[permutation[i]],
      nVertices[permutation[i]], nEdges[permutation[i]],
      segRegions.empty() ? std::vector<std::vector<int>>() : segRegions[i]));
    if(ct->isBinary()) {
      contourtreesToAlign.push_back(ct);
    } else {
      this->printWrn("Input " + std::to_string(permutation[i])
                     + " not binary. Will not be aligned.");
    }
    printMsg("Filtering input contour trees (" + std::to_string(i) + "/"
               + std::to_string(nTrees) + ")",
             (float)i / (float)nTrees, debug::LineMode::REPLACE);
  }
  if(contourtreesToAlign.empty()) {

    this->printErr("No input binary.");

    return 0;
  }

  printMsg("Filtering input contour trees", 1);

  for(size_t rootIdx = 0;
      rootIdx < contourtreesToAlign[0]->getGraph().first.size(); rootIdx++) {

    contourtrees.clear();
    nodes.clear();
    arcs.clear();
    alignmentVal = 0;

    this->printMsg(ttk::debug::Separator::L2);
    this->printMsg("Starting alignment computation with root "
                   + std::to_string(rootIdx));

    // initialize alignment with first tree
    size_t i = 0;

    this->printMsg(
      "Initializing alignment with tree " + std::to_string(permutation[i]), 0,
      debug::LineMode::REPLACE, debug::Priority::DETAIL);
    initialize_consistentRoot(contourtreesToAlign[i], rootIdx);
    this->printMsg(
      "Initializing alignment with tree " + std::to_string(permutation[i]), 1,
      debug::Priority::DETAIL);

    if(alignmentRoot->type == saddleNode) {

      this->printMsg("Initialized root is saddle, alignment aborted.");

      continue;
    }

    // construct other contour tree objects and align them

    i++;
    while(i < contourtreesToAlign.size()) {

      this->printMsg("Aligning tree " + std::to_string(permutation[i]), 0,
                     debug::LineMode::REPLACE, debug::Priority::DETAIL);
      alignTree_consistentRoot(contourtreesToAlign[i]);
      this->printMsg("Aligning tree " + std::to_string(permutation[i]), 1,
                     debug::Priority::DETAIL);

      i++;
    }

    this->printMsg("All trees aligned. Total alignment value: "
                   + std::to_string(alignmentVal));

    if(alignmentVal < bestAlignmentValue) {

      bestAlignmentValue = alignmentVal;
      bestAlignment = std::make_tuple(nodes, arcs, contourtrees);
      bestRootIdx = rootIdx;
    }
  }

  nodes = std::get<0>(bestAlignment);
  arcs = std::get<1>(bestAlignment);
  contourtrees = std::get<2>(bestAlignment);

  this->printMsg(ttk::debug::Separator::L1);
  this->printMsg("Alignment iteration complete.");
  this->printMsg("Root of optimal alignment: " + std::to_string(bestRootIdx)
                 + ".");
  this->printMsg(
    "Value of optimal alignment: " + std::to_string(bestAlignmentValue) + ".");
  this->printMsg(ttk::debug::Separator::L1);
  this->printMsg(
    "Computing branches", 0, timer.getElapsedTime(), debug::LineMode::REPLACE);

  computeBranches();

  this->printMsg("Computing branches", 1, timer.getElapsedTime());
  this->printMsg(ttk::debug::Separator::L1);
  this->printMsg("Writing output pointers", 0, timer.getElapsedTime(),
                 debug::LineMode::REPLACE);

  for(std::shared_ptr<AlignmentNode> node : nodes) {

    outputVertices.push_back(node->scalarValue);
    outputFrequencies.push_back(node->freq);
    outputBranchIds.push_back(node->branchID);
    std::vector<long long> refs(nTrees, -1);
    std::vector<long long> segRefs(nTrees, -1);
    for(std::pair<int, int> ref : node->nodeRefs) {
      refs[permutation[ref.first]] = ref.second;
      int eId
        = contourtrees[ref.first]->getGraph().first[ref.second]->edgeList[0];
      segRefs[permutation[ref.first]]
        = contourtrees[ref.first]->getGraph().second[eId]->segId;
    }
    for(int ref : refs) {
      outputVertexIds.push_back(ref);
    }
    for(int segRef : segRefs) {
      outputSegmentationIds.push_back(segRef);
    }
  }

  for(std::shared_ptr<AlignmentEdge> edge : arcs) {

    int i = 0;
    for(std::shared_ptr<AlignmentNode> node : nodes) {

      if(node == edge->node1.lock()) {
        outputEdges.push_back(i);
      }

      if(node == edge->node2.lock()) {
        outputEdges.push_back(i);
      }

      i++;
    }

    std::vector<long long> arcRefs(nTrees, -1);
    for(std::pair<int, int> ref : edge->arcRefs) {
      arcRefs[permutation[ref.first]] = ref.second;
    }
    for(int ref : arcRefs) {
      outputArcIds.push_back(ref);
    }
  }
  this->printMsg("Writing output pointers", 1, timer.getElapsedTime());

  // Print performance
  {
    this->printMsg(ttk::debug::Separator::L1);
    this->printMsg("Alignment computed in "
                   + std::to_string(timer.getElapsedTime()) + " s. ("
                   + std::to_string(threadNumber_) + " thread(s)).");
    this->printMsg("Number of nodes in alignment: "
                   + std::to_string(nodes.size()));
  }

  return 1;
}<|MERGE_RESOLUTION|>--- conflicted
+++ resolved
@@ -291,14 +291,8 @@
     for(size_t i = 0; i < nTrees; i++) {
       int maxSegId = -1;
       std::vector<int> seg(segsizes[i]);
-<<<<<<< HEAD
-      for(size_t j=0; j<segsizes[i]; j++){
-        maxSegId = std::max(maxSegId,segmentations[i][j]);
-=======
-      int *seg_arr = segmentations[i];
       for(size_t j = 0; j < segsizes[i]; j++) {
         maxSegId = std::max(maxSegId, segmentations[i][j]);
->>>>>>> 07bd1a72
         seg[j] = segmentations[i][j];
       }
       std::vector<std::vector<int>> reg(maxSegId + 1);

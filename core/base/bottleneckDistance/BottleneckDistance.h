/// \ingroup base
/// \class ttk::BottleneckDistance
/// \author Maxime Soler <soler.maxime@total.com>
<<<<<<< HEAD
/// \date The Date Here.
///
/// \brief TTK %bottleneckDistance processing package.
///
/// %BottleneckDistance is a TTK processing package that
/// takes a scalar field on the input
/// and produces a scalar field on the output.
///
/// \sa ttk::Triangulation
/// \sa ttkBottleneckDistance.cpp %for a usage example.

=======
>>>>>>> 98368dbc
#ifndef _BOTTLENECKDISTANCE_H
#define _BOTTLENECKDISTANCE_H

#ifndef diagramTuple
#define diagramTuple std::tuple<int, ttk::CriticalType, int, \
  ttk::CriticalType, dataType, int, \
  dataType, float, float, float, dataType, float, float, float>
#endif

#ifndef matchingTuple
#define matchingTuple std::tuple<int, int, double>
#endif

#ifndef trackingTuple
#define trackingTuple std::tuple<int, int, std::vector<int>>
#endif
// start ts, end ts or -1, list of indices for every ts

#ifndef BNodeType
#define BNodeType ttk::CriticalType
#define BLocalMax ttk::CriticalType::Local_maximum
#define BLocalMin ttk::CriticalType::Local_minimum
#define BSaddle1  ttk::CriticalType::Saddle1
#define BSaddle2  ttk::CriticalType::Saddle2
#define BIdVertex int
#endif

// base code includes
#include                  <Triangulation.h>
#include                  <Wrapper.h>
#include                  <PersistenceDiagram.h>
#include                  <Munkres.h>
<<<<<<< HEAD
#include                  <Auction.h>
=======
#include                  <GabowTarjan.h>
>>>>>>> 98368dbc

#include                  <string>
#include                  <tuple>
#include                  <functional>

namespace ttk {

  class BottleneckDistance : public Debug {

<<<<<<< HEAD
    public:

      BottleneckDistance():wasserstein_("inf") {};

      ~BottleneckDistance() {};

      template <typename dataType>
      int execute(bool usePersistenceMetric, double alpha);

      inline int setCTDiagram1(void *diagram) {
        outputCT1_ = diagram;
        return 0;
      }

      inline int setCTDiagram2(void *diagram) {
        outputCT2_ = diagram;
        return 0;
      }

      inline int setOutputMatchings(void* matchings) {
        matchings_ = matchings;
        return 0;
      }

      inline int setWasserstein(const std::string &wasserstein) {
        wasserstein_ = wasserstein;
        return 0;
      }

      inline int setPersistencePercentage(double persistence_percentage) {
        persistence_percentage_ = persistence_percentage;
        return 0;
      }

      inline int setUseKDTree(int use_kdtree){
		  use_kdtree_ = (use_kdtree>0);
		  return 0;
	  }

      inline int setDelta_lim(double delta_lim){
		  delta_lim_ = delta_lim;
		  return 0;
	  }

      inline int setMethod(const int &method){
		  if(method==1){
			  method_="Munkres";
		  }
		  else if(method==2){
			  method_="Auction";
		  }
    	  return 0;
      }

      template <typename dataType>
      dataType getDistance() {
        return *static_cast<dataType*> (distance_);
      }

      template<typename type>
      static type abs(const type var) {
        return (var >= 0) ? var : -var;
      }

      template<typename type>
      static type abs_diff(const type var1, const type var2) {
        return (var1 > var2) ? var1 - var2 : var2 - var1;
      }

    protected:

      void                      *outputCT1_;
      void                      *outputCT2_;
      void                      *matchings_; // ids from CT1 to CT2
      void                      *distance_;

	  double						 delta_lim_;
	  double						 persistence_percentage_;
	  bool 							 use_kdtree_;

      std::string                    wasserstein_;
      std::string                    method_;

  private:
=======
  public:

    BottleneckDistance():
      distance_(-1),
      wasserstein_("inf"),
      pvAlgorithm_(-1),
      zeroThreshold_(0),
      px_(0),
      py_(0),
      pz_(0),
      pe_(0),
      ps_(0)
    {};

    ~BottleneckDistance() {};
>>>>>>> 98368dbc

    template <typename dataType>
    int execute(bool usePersistenceMetric);

    inline int setPersistencePercentThreshold(double t) {
      zeroThreshold_ = t;
      return 0;
    }

    inline int setPX(double px) { px_ = px; return 0; }
    inline int setPY(double py) { py_ = py; return 0; }
    inline int setPZ(double pz) { pz_ = pz; return 0; }
    inline int setPE(double pe) { pe_ = pe; return 0; }
    inline int setPS(double ps) { ps_ = ps; return 0; }

    inline int setCTDiagram1(void *diagram) {
      outputCT1_ = diagram;
      return 0;
    }

    inline int setCTDiagram2(void *diagram) {
      outputCT2_ = diagram;
      return 0;
    }

    inline int setOutputMatchings(void* matchings) {
      matchings_ = matchings;
      return 0;
    }

    inline int setAlgorithm(const std::string &algorithm) {
      algorithm_ = algorithm;
      return 0;
    }

    inline int setPVAlgorithm(const int algorithm) {
      pvAlgorithm_ = algorithm;
      return 0;
    }

    inline int setWasserstein(const std::string &wasserstein) {
      wasserstein_ = wasserstein;
      return 0;
    }

    inline void message(const char* s)
    {
      std::stringstream msg;
      msg << s << std::endl;
      dMsg(std::cout, msg.str(), timeMsg);
    }

    double getDistance() {
      return distance_;
    }

    template<typename type>
    static type abs(const type var) {
      return (var >= 0) ? var : -var;
    }

    template<typename type>
    static type abs_diff(const type var1, const type var2) {
      return (var1 > var2) ? var1 - var2 : var2 - var1;
    }

  protected:

    void                      *outputCT1_;
    void                      *outputCT2_;
    void                      *matchings_; // ids from CT1 to CT2
    double                    distance_;

    std::string               wasserstein_;
    std::string               algorithm_;
    int                       pvAlgorithm_;
    double                    zeroThreshold_;
    double                    px_;
    double                    py_;
    double                    pz_;
    double                    pe_;
    double                    ps_;

  private:

    template <typename dataType>
<<<<<<< HEAD
	int computeAuction(
		const std::vector<diagramTuple> *CTDiagram1,
		const std::vector<diagramTuple> *CTDiagram2,
		std::vector<matchingTuple> *matchings,
		double alpha,
		double delta_lim);

    template <typename dataType>
    bool isValidMatching(
      const std::vector<matchingTuple>* matchings,
      dataType thresholdMin) const;
=======
    int computeBottleneck(
      const std::vector<diagramTuple> &d1,
      const std::vector<diagramTuple> &d2,
      std::vector<matchingTuple> &matchings,
      bool usePersistenceMetric);
>>>>>>> 98368dbc

    template <typename dataType>
    double computeGeometricalRange(
      const std::vector<diagramTuple> &CTDiagram1,
      const std::vector<diagramTuple> &CTDiagram2,
      int d1Size,
      int d2Size) const;

    template <typename dataType>
    double computeMinimumRelevantPersistence(
      const std::vector<diagramTuple> &CTDiagram1,
      const std::vector<diagramTuple> &CTDiagram2,
      int d1Size,
      int d2Size) const;

    template <typename dataType>
    void computeMinMaxSaddleNumberAndMapping(
      const std::vector<diagramTuple> &CTDiagram,
      int dSize,
      int &nbMin,
      int &nbMax,
      int &nbSaddle,
      std::vector<int> &minMap,
      std::vector<int> &maxMap,
      std::vector<int> &sadMap,
      dataType zeroThresh);

    template <typename dataType>
    void buildCostMatrices(
      const std::vector<diagramTuple> &CTDiagram1,
      const std::vector<diagramTuple> &CTDiagram2,
      int d1Size,
      int d2Size,
      std::function<dataType (const diagramTuple, const diagramTuple)>& distanceFunction,
      std::function<dataType (const diagramTuple)>& diagonalDistanceFunction,
      double zeroThresh,
      std::vector<std::vector<dataType>> &minMatrix,
      std::vector<std::vector<dataType>> &maxMatrix,
      std::vector<std::vector<dataType>> &sadMatrix,
      bool reverseMin,
      bool reverseMax,
      bool reverseSad,
      int wasserstein);

    template <typename dataType>
    void solvePWasserstein(
      int nbRow,
      int nbCol,
      std::vector<std::vector<dataType>> &matrix,
      std::vector<matchingTuple> &matchings,
      Munkres &solver);

    template <typename dataType>
        void solveAuctionPWasserstein(
          int nbRow,
          int nbCol,
          dataType **matrix,
          std::vector<matchingTuple> *matchings,
          Auction<dataType> *solver);

    template <typename dataType>
    void solveInfinityWasserstein(
      int nbRow,
      int nbCol,
      int nbRowToCut,
      int nbColToCut,
      std::vector<std::vector<dataType>> &matrix,
      std::vector<matchingTuple> &matchings,
      GabowTarjan &solver);

    template <typename dataType>
    dataType buildMappings(
      const std::vector<matchingTuple> &inputMatchings,
      bool transposeGlobal,
      bool transposeLocal,
      std::vector<matchingTuple> &outputMatchings,
      const std::vector<int> &m1,
      const std::vector<int> &m2,
      int wasserstein);
  };

// Include in namespace ttk
#include <BottleneckDistanceImpl.h>
#include <BottleneckDistanceMainImpl.h>

}

#endif // _H<|MERGE_RESOLUTION|>--- conflicted
+++ resolved
@@ -1,20 +1,7 @@
 /// \ingroup base
 /// \class ttk::BottleneckDistance
 /// \author Maxime Soler <soler.maxime@total.com>
-<<<<<<< HEAD
-/// \date The Date Here.
-///
-/// \brief TTK %bottleneckDistance processing package.
-///
-/// %BottleneckDistance is a TTK processing package that
-/// takes a scalar field on the input
-/// and produces a scalar field on the output.
-///
-/// \sa ttk::Triangulation
-/// \sa ttkBottleneckDistance.cpp %for a usage example.
-
-=======
->>>>>>> 98368dbc
+
 #ifndef _BOTTLENECKDISTANCE_H
 #define _BOTTLENECKDISTANCE_H
 
@@ -47,11 +34,8 @@
 #include                  <Wrapper.h>
 #include                  <PersistenceDiagram.h>
 #include                  <Munkres.h>
-<<<<<<< HEAD
 #include                  <Auction.h>
-=======
 #include                  <GabowTarjan.h>
->>>>>>> 98368dbc
 
 #include                  <string>
 #include                  <tuple>
@@ -61,7 +45,7 @@
 
   class BottleneckDistance : public Debug {
 
-<<<<<<< HEAD
+/*
     public:
 
       BottleneckDistance():wasserstein_("inf") {};
@@ -146,7 +130,7 @@
       std::string                    method_;
 
   private:
-=======
+*/
   public:
 
     BottleneckDistance():
@@ -162,7 +146,7 @@
     {};
 
     ~BottleneckDistance() {};
->>>>>>> 98368dbc
+
 
     template <typename dataType>
     int execute(bool usePersistenceMetric);
@@ -249,7 +233,6 @@
   private:
 
     template <typename dataType>
-<<<<<<< HEAD
 	int computeAuction(
 		const std::vector<diagramTuple> *CTDiagram1,
 		const std::vector<diagramTuple> *CTDiagram2,
@@ -258,16 +241,16 @@
 		double delta_lim);
 
     template <typename dataType>
+    
     bool isValidMatching(
       const std::vector<matchingTuple>* matchings,
       dataType thresholdMin) const;
-=======
+ 
     int computeBottleneck(
       const std::vector<diagramTuple> &d1,
       const std::vector<diagramTuple> &d2,
       std::vector<matchingTuple> &matchings,
       bool usePersistenceMetric);
->>>>>>> 98368dbc
 
     template <typename dataType>
     double computeGeometricalRange(

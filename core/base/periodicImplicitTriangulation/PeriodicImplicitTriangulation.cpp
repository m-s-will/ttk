--- conflicted
+++ resolved
@@ -661,44 +661,6 @@
   const auto origin{this->metaGrid_->origin_};
 
   this->neighborCellBBoxes_.resize(ttk::MPIsize_);
-<<<<<<< HEAD
-  auto &localBBox{this->neighborCellBBoxes_[ttk::MPIrank_]};
-  // "good" starting values?
-  ttk::SimplexId localBBox_x_min{this->localGridOffset_[0]
-                                 + this->dimensions_[0]},
-    localBBox_y_min{this->localGridOffset_[1] + this->dimensions_[1]},
-    localBBox_z_min{this->localGridOffset_[2] + this->dimensions_[2]};
-  ttk::SimplexId localBBox_x_max{this->localGridOffset_[0]},
-    localBBox_y_max{this->localGridOffset_[1]},
-    localBBox_z_max{this->localGridOffset_[2]};
-  const auto &dims{this->metaGrid_->getGridDimensions()};
-#ifdef TTK_ENABLE_OPENMP
-#pragma omp parallel for reduction(                          \
-    min : localBBox_x_min, localBBox_y_min, localBBox_z_min) \
-  reduction(max : localBBox_x_max, localBBox_y_max, localBBox_z_max)
-#endif
-  for(SimplexId lcid = 0; lcid < nLocCells; ++lcid) {
-    // only keep non-ghost cells
-    if(this->cellGhost_[lcid / nTetraPerCube] != 0) {
-      continue;
-    }
-    // local vertex coordinates
-    std::array<SimplexId, 3> p{};
-    if(this->dimensionality_ == 3) {
-      this->tetrahedronToPosition(lcid, p.data());
-    } else if(this->dimensionality_ == 2) {
-      this->triangleToPosition2d(lcid, p.data());
-      // compatibility with tetrahedronToPosition; fix a bounding box
-      // error in the first axis
-      p[0] /= 2;
-    }
-
-    // global vertex coordinates
-    p[0] += this->localGridOffset_[0];
-    p[1] += this->localGridOffset_[1];
-    p[2] += this->localGridOffset_[2];
-=======
->>>>>>> 1691206a
 
   double globalBounds[6]{
     origin[0], origin[0] + (this->metaGrid_->dimensions_[0] - 1) * spacing[0],

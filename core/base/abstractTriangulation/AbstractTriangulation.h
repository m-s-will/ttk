--- conflicted
+++ resolved
@@ -3857,23 +3857,10 @@
     // global ids of local (owned) vertices that are ghost vertices of other
     // (neighboring) ranks (per MPI rank)
     std::vector<std::vector<SimplexId>> remoteGhostVertices_{};
-<<<<<<< HEAD
-    // global ids of (local) ghost edges per each MPI (neighboring) rank
-    std::vector<std::vector<SimplexId>> ghostEdgesPerOwner_{};
-    // global ids of local (owned) edges that are ghost edges of other
-    // (neighboring) ranks (per MPI rank)
-    std::vector<std::vector<SimplexId>> remoteGhostEdges_{};
-    // global ids of (local) ghost triangles per each MPI (neighboring) rank
-    std::vector<std::vector<SimplexId>> ghostTrianglesPerOwner_{};
-    // global ids of local (owned) triangles that are ghost triangles of other
-    // (neighboring) ranks (per MPI rank)
-    std::vector<std::vector<SimplexId>> remoteGhostTriangles_{};
-=======
     // hold the neighboring ranks vertex bounding boxes (metaGrid_ coordinates)
     std::vector<std::array<SimplexId, 6>> neighborVertexBBoxes_{};
     // hold the neighboring ranks cells bounding boxes (metaGrid_ coordinates)
     std::vector<std::array<SimplexId, 6>> neighborCellBBoxes_{};
->>>>>>> b9a95a0b
 
     bool hasPreconditionedDistributedCells_{false};
     bool hasPreconditionedExchangeGhostCells_{false};

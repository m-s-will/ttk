--- conflicted
+++ resolved
@@ -6,11 +6,8 @@
         Os.cpp
     HEADERS
         BaseClass.h
-<<<<<<< HEAD
         BaseMPIClass.h
-=======
         Cache.h
->>>>>>> 2492879a
         CommandLineParser.h
         Debug.h
         DataTypes.h

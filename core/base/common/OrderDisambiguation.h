#pragma once

#include <BaseClass.h>
#include <iostream>

#include <algorithm>
#include <unordered_map>
#include <unordered_set>
#include <vector>
#include <unordered_map>
#include <unordered_set>

using IT = long long int;
namespace ttk {

<<<<<<< HEAD
  struct value{
=======
  struct value {
>>>>>>> 3cc94d9d
    float scalar;
    IT globalId;
    IT localId;
    IT ordering = 0;

<<<<<<< HEAD
    value(float _scalar, IT _globalId, IT _localId) 
        : scalar(_scalar)
        , globalId(_globalId)
        , localId(_localId)
    {}
    
=======
    value(float _scalar, IT _globalId, IT _localId)
      : scalar(_scalar), globalId(_globalId), localId(_localId) {
    }
>>>>>>> 3cc94d9d
  };

  // creates a vector of value structs based on the given pointers
  // only takes values of vertices which mainly belong to the current rank
  // ( so only vertices which are no ghost cells)
<<<<<<< HEAD
  inline std::tuple<std::vector<value>, std::vector<IT>, std::unordered_map<IT, IT>> populateVector(const size_t nVerts,
                    const float *const scalars,
                    const IT *const globalIds,
                    const char *const ghostCells) {
    std::vector<value> valuesToSortVector;
    std::vector<IT> gidsToGetVector;
    std::unordered_map<IT, IT> gidToLidMap;
    for (size_t i = 0; i < nVerts; i++){
      IT globalId = globalIds[i];
      IT localId = i;
      gidToLidMap[globalId] = localId;
      if ((int)ghostCells[i] == 0){
=======
  inline std::
    tuple<std::vector<value>, std::vector<IT>, std::unordered_map<IT, IT>>
    populateVector(const size_t nVerts,
                   const float *const scalars,
                   const IT *const globalIds,
                   const char *const ghostCells) {
    std::vector<value> valuesToSortVector;
    std::vector<IT> gidsToGetVector;
    std::unordered_map<IT, IT> gidToLidMap;
    for(size_t i = 0; i < nVerts; i++) {
      IT globalId = globalIds[i];
      IT localId = i;
      gidToLidMap[globalId] = localId;
      if((int)ghostCells[i] == 0) {
>>>>>>> 3cc94d9d
        float scalarValue = scalars[i];
        valuesToSortVector.emplace_back(scalarValue, globalId, localId);
      } else {
        gidsToGetVector.push_back(globalId);
      }
    }
    return std::make_tuple(valuesToSortVector, gidsToGetVector, gidToLidMap);
  }

  // orders an value vector first by their scalar value and then by global id
  inline void sortVerticesDistributed(std::vector<value> &values) {
<<<<<<< HEAD
    std::sort(values.begin(), values.end(), [](value v1, value v2){
      return (v1.scalar < v2.scalar)
                 || (v1.scalar == v2.scalar && v1.globalId < v2.globalId);
    });
  }


  // send the highest burstSize values and decrease the vector by that amount
  // check if there are actually that many elements in the vector
  inline std::vector<value> returnVectorForBurstsize(std::vector<value> &values, size_t burstSize) {
    std::vector<value> outVector;
    if(burstSize > values.size()){
      outVector.assign(values.begin(), values.end());
      values.clear(); 
=======
    std::sort(values.begin(), values.end(), [](value v1, value v2) {
      return (v1.scalar < v2.scalar)
             || (v1.scalar == v2.scalar && v1.globalId < v2.globalId);
    });
  }

  // send the highest burstSize values and decrease the vector by that amount
  // check if there are actually that many elements in the vector
  inline std::vector<value> returnVectorForBurstsize(std::vector<value> &values,
                                                     size_t burstSize) {
    std::vector<value> outVector;
    if(burstSize > values.size()) {
      outVector.assign(values.begin(), values.end());
      values.clear();
>>>>>>> 3cc94d9d
    } else {
      outVector.assign(values.end() - burstSize, values.end());
      values.erase(values.end() - burstSize, values.end());
    }

    return outVector;
  }

<<<<<<< HEAD
  // takes in an ordered (as defined above) vector of values and creates an ordermap for each scalar value
  inline std::unordered_map<float, IT> buildOrderMap(std::vector<value> &values, 
                                                      size_t totalSize){
    std::unordered_map<float, IT> orderMap;

    // omp only creates larger overhead because orderMap needs to accessed critically
    for (size_t i = 0; i < totalSize; i++){
=======
  // takes in an ordered (as defined above) vector of values and creates an
  // ordermap for each scalar value
  inline std::unordered_map<float, IT> buildOrderMap(std::vector<value> &values,
                                                     size_t totalSize) {
    std::unordered_map<float, IT> orderMap;

    // omp only creates larger overhead because orderMap needs to accessed
    // critically
    for(size_t i = 0; i < totalSize; i++) {
>>>>>>> 3cc94d9d
      float scalarVal = values[i].scalar;
      IT orderVal = totalSize - i - 1;
      orderMap[scalarVal] = orderVal;
    }
    return orderMap;
  }

<<<<<<< HEAD
/**
   * @brief Sort vertices according to scalars disambiguated by offsets
   *
   * @param[in] nVerts number of vertices
   * @param[in] scalars array of size nVerts, the scalar values which we want to order
=======
  /**
   * @brief Sort vertices according to scalars disambiguated by offsets
   *
   * @param[in] nVerts number of vertices
   * @param[in] scalars array of size nVerts, the scalar values which we want to
   * order
>>>>>>> 3cc94d9d
   * @param[in] orderMap map which maps scalar values to a defined order
   * @param[out] order array of size nVerts, computed order of vertices
   * @param[in] nThreads number of parallel threads
   */
<<<<<<< HEAD
   inline void buildOrderArray(const size_t nVerts,
                    const float *const scalars,
                    std::unordered_map<float, IT> &orderMap,
                    SimplexId *const order,
                    const int nThreads){

      TTK_FORCE_USE(nThreads);
=======
  inline void buildOrderArray(const size_t nVerts,
                              const float *const scalars,
                              std::unordered_map<float, IT> &orderMap,
                              SimplexId *const order,
                              const int nThreads) {

    TTK_FORCE_USE(nThreads);
>>>>>>> 3cc94d9d

#ifdef TTK_ENABLE_OPENMP
#pragma omp parallel for num_threads(nThreads)
#endif // TTK_ENABLE_OPENMP
    for(size_t i = 0; i < nVerts; ++i) {
      order[i] = orderMap[scalars[i]];
    }
  }

<<<<<<< HEAD

=======
>>>>>>> 3cc94d9d
  /**
   * @brief Sort vertices according to scalars disambiguated by offsets
   *
   * @param[in] nInts number of long ints, as globalid / order pairs
<<<<<<< HEAD
   * @param[in] orderedValuesForRank array of size nInts, the actual pairs, [i] = gId, [i+1] = order
   * @param[in] gidToLidMap map which maps scalar values to a defined order
   * @param[out] order array of size nVerts, computed order of vertices, this procedure doesn't fill it completely
   * @param[in] nThreads number of parallel threads
   */
   inline void buildArrayForReceivedData(const size_t nInts,
                    const IT *const orderedValuesForRank,
                    std::unordered_map<IT, IT> &gidToLidMap,
                    SimplexId *const order,
                    const int nThreads){

      TTK_FORCE_USE(nThreads);
=======
   * @param[in] orderedValuesForRank array of size nInts, the actual pairs, [i]
   * = gId, [i+1] = order
   * @param[in] gidToLidMap map which maps scalar values to a defined order
   * @param[out] order array of size nVerts, computed order of vertices, this
   * procedure doesn't fill it completely
   * @param[in] nThreads number of parallel threads
   */
  inline void buildArrayForReceivedData(const size_t nInts,
                                        const IT *const orderedValuesForRank,
                                        std::unordered_map<IT, IT> &gidToLidMap,
                                        SimplexId *const order,
                                        const int nThreads) {

    TTK_FORCE_USE(nThreads);
>>>>>>> 3cc94d9d

#ifdef TTK_ENABLE_OPENMP
#pragma omp parallel for num_threads(nThreads)
#endif // TTK_ENABLE_OPENMP
<<<<<<< HEAD
    for(size_t i = 0; i < nInts; i+=2) {
      order[gidToLidMap[orderedValuesForRank[i]]] = orderedValuesForRank[i+1];
    }
  }
  

  inline std::unordered_set<int> getNeighbors(const size_t nVertices, const int ownRank, const int *const rankArray){
    std::unordered_set<int> neighbors;
    for (size_t i = 0; i < nVertices; i++){
      int value = rankArray[i];
      if (value != ownRank) neighbors.emplace(value);
    }
    return neighbors;
  }
  // returns a vector of gid vectors, one vector for each neighbor
  // this shows us where we need to get the order for these gids from
  inline std::vector<std::vector<IT>> getGIdForNeighbors(const size_t nGIds,
                                                        const size_t nNeighbors,
                                                        std::vector<IT> &gidsToGetVector,
                                                        std::unordered_set<int> &neighbors,
                                                        std::unordered_map<IT, IT> &gidToLidMap,
                                                        const int *const rankArray)
  {
    std::vector<std::vector<IT>> outVector;
    outVector.resize(nNeighbors);
    for (size_t i = 0; i < nGIds; i++){
      IT gId = gidsToGetVector[i];
      IT lId = gidToLidMap[gId];
      int rankForGId = rankArray[lId];
      auto distance = std::distance(neighbors.begin(), neighbors.find(rankForGId));
=======
    for(size_t i = 0; i < nInts; i += 2) {
      order[gidToLidMap[orderedValuesForRank[i]]] = orderedValuesForRank[i + 1];
    }
  }

  // gets all the neighbors of a rank based on the rankarray of the vertices
  // belonging to this rank
  inline std::unordered_set<int> getNeighbors(const size_t nVertices,
                                              const int ownRank,
                                              const int *const rankArray) {
    std::unordered_set<int> neighbors;
    for(size_t i = 0; i < nVertices; i++) {
      int value = rankArray[i];
      if(value != ownRank)
        neighbors.emplace(value);
    }
    return neighbors;
  }

  // returns a vector of gid vectors, one vector for each neighbor
  // this shows us where we need to get the order for these gids from
  inline std::vector<std::vector<IT>>
    getGIdForNeighbors(const size_t nGIds,
                       const size_t nNeighbors,
                       std::vector<IT> &gidsToGetVector,
                       std::unordered_set<int> &neighbors,
                       std::unordered_map<IT, IT> &gidToLidMap,
                       const int *const rankArray) {
    std::vector<std::vector<IT>> outVector;
    outVector.resize(nNeighbors);
    for(size_t i = 0; i < nGIds; i++) {
      IT gId = gidsToGetVector[i];
      IT lId = gidToLidMap[gId];
      int rankForGId = rankArray[lId];
      auto distance
        = std::distance(neighbors.begin(), neighbors.find(rankForGId));
>>>>>>> 3cc94d9d
      outVector[distance].push_back(gId);
    }
    return outVector;
  }

<<<<<<< HEAD
  inline std::vector<IT> getOrderForGIds(const size_t nGIds,
                    const IT *const gIds,
                    std::unordered_map<IT, IT> &gidToLidMap,
                    const SimplexId *const order,
                    const int nThreads)
  {
=======
  inline std::vector<IT>
    getOrderForGIds(const size_t nGIds,
                    const IT *const gIds,
                    std::unordered_map<IT, IT> &gidToLidMap,
                    const SimplexId *const order,
                    const int nThreads) {
>>>>>>> 3cc94d9d
    std::vector<IT> outVector;
    outVector.resize(nGIds * 2);
#ifdef TTK_ENABLE_OPENMP
#pragma omp parallel for num_threads(nThreads)
#endif // TTK_ENABLE_OPENMP
<<<<<<< HEAD
    for (size_t i = 0; i < nGIds; i++){
      IT gId = gIds[i];
      IT lId = gidToLidMap[gId];
      SimplexId orderForThisGId = order[lId];
      outVector[2*i] = gId;
      outVector[2*i+1] = orderForThisGId;
=======
    for(size_t i = 0; i < nGIds; i++) {
      IT gId = gIds[i];
      IT lId = gidToLidMap[gId];
      SimplexId orderForThisGId = order[lId];
      outVector[2 * i] = gId;
      outVector[2 * i + 1] = orderForThisGId;
>>>>>>> 3cc94d9d
    }
    return outVector;
  }
  /**
   * @brief Sort vertices according to scalars disambiguated by offsets
   *
   * @param[in] nVerts number of vertices
   * @param[in] scalars array of size nVerts, main vertex comparator
   * @param[in] offsets array of size nVerts, disambiguate scalars on plateaux
   * @param[out] order array of size nVerts, computed order of vertices
   * @param[in] nThreads number of parallel threads
   */
  template <typename scalarType, typename idType>
  void sortVertices(const size_t nVerts,
                    const scalarType *const scalars,
                    const idType *const offsets,
                    SimplexId *const order,
                    const int nThreads) {

    // array of pre-sorted vertices
    std::vector<SimplexId> sortedVertices(nVerts);

    TTK_FORCE_USE(nThreads);

#ifdef TTK_ENABLE_OPENMP
#pragma omp parallel for num_threads(nThreads)
#endif // TTK_ENABLE_OPENMP
    for(size_t i = 0; i < sortedVertices.size(); ++i) {
      sortedVertices[i] = i;
    }

    if(offsets != nullptr) {
      TTK_PSORT(
        nThreads, sortedVertices.begin(), sortedVertices.end(),
        [&](const SimplexId a, const SimplexId b) {
          return (scalars[a] < scalars[b])
                 || (scalars[a] == scalars[b] && offsets[a] < offsets[b]);
        });
    } else {
      TTK_PSORT(nThreads, sortedVertices.begin(), sortedVertices.end(),
                [&](const SimplexId a, const SimplexId b) {
                  return (scalars[a] < scalars[b])
                         || (scalars[a] == scalars[b] && a < b);
                });
    }

#ifdef TTK_ENABLE_OPENMP
#pragma omp parallel for num_threads(nThreads)
#endif // TTK_ENABLE_OPENMP
    for(size_t i = 0; i < sortedVertices.size(); ++i) {
      order[sortedVertices[i]] = i;
    }
  }

  /**
   * @brief Precondition an order array to be consumed by the base layer API
   *
   * @param[in] nVerts number of vertices
   * @param[in] scalars pointer to scalar field buffer of size @p nVerts
   * @param[out] order pointer to pre-allocated order buffer of size @p nVerts
   * @param[in] nThreads number of threads to be used
   */
  template <typename scalarType>
  inline void preconditionOrderArray(const size_t nVerts,
                                     const scalarType *const scalars,
                                     SimplexId *const order,
                                     const int nThreads
                                     = ttk::globalThreadNumber_) {
    ttk::sortVertices(
      nVerts, scalars, static_cast<int *>(nullptr), order, nThreads);
  }
} // namespace ttk<|MERGE_RESOLUTION|>--- conflicted
+++ resolved
@@ -13,47 +13,20 @@
 using IT = long long int;
 namespace ttk {
 
-<<<<<<< HEAD
-  struct value{
-=======
   struct value {
->>>>>>> 3cc94d9d
     float scalar;
     IT globalId;
     IT localId;
     IT ordering = 0;
 
-<<<<<<< HEAD
-    value(float _scalar, IT _globalId, IT _localId) 
-        : scalar(_scalar)
-        , globalId(_globalId)
-        , localId(_localId)
-    {}
-    
-=======
     value(float _scalar, IT _globalId, IT _localId)
       : scalar(_scalar), globalId(_globalId), localId(_localId) {
     }
->>>>>>> 3cc94d9d
   };
 
   // creates a vector of value structs based on the given pointers
   // only takes values of vertices which mainly belong to the current rank
   // ( so only vertices which are no ghost cells)
-<<<<<<< HEAD
-  inline std::tuple<std::vector<value>, std::vector<IT>, std::unordered_map<IT, IT>> populateVector(const size_t nVerts,
-                    const float *const scalars,
-                    const IT *const globalIds,
-                    const char *const ghostCells) {
-    std::vector<value> valuesToSortVector;
-    std::vector<IT> gidsToGetVector;
-    std::unordered_map<IT, IT> gidToLidMap;
-    for (size_t i = 0; i < nVerts; i++){
-      IT globalId = globalIds[i];
-      IT localId = i;
-      gidToLidMap[globalId] = localId;
-      if ((int)ghostCells[i] == 0){
-=======
   inline std::
     tuple<std::vector<value>, std::vector<IT>, std::unordered_map<IT, IT>>
     populateVector(const size_t nVerts,
@@ -68,7 +41,6 @@
       IT localId = i;
       gidToLidMap[globalId] = localId;
       if((int)ghostCells[i] == 0) {
->>>>>>> 3cc94d9d
         float scalarValue = scalars[i];
         valuesToSortVector.emplace_back(scalarValue, globalId, localId);
       } else {
@@ -80,22 +52,6 @@
 
   // orders an value vector first by their scalar value and then by global id
   inline void sortVerticesDistributed(std::vector<value> &values) {
-<<<<<<< HEAD
-    std::sort(values.begin(), values.end(), [](value v1, value v2){
-      return (v1.scalar < v2.scalar)
-                 || (v1.scalar == v2.scalar && v1.globalId < v2.globalId);
-    });
-  }
-
-
-  // send the highest burstSize values and decrease the vector by that amount
-  // check if there are actually that many elements in the vector
-  inline std::vector<value> returnVectorForBurstsize(std::vector<value> &values, size_t burstSize) {
-    std::vector<value> outVector;
-    if(burstSize > values.size()){
-      outVector.assign(values.begin(), values.end());
-      values.clear(); 
-=======
     std::sort(values.begin(), values.end(), [](value v1, value v2) {
       return (v1.scalar < v2.scalar)
              || (v1.scalar == v2.scalar && v1.globalId < v2.globalId);
@@ -110,7 +66,6 @@
     if(burstSize > values.size()) {
       outVector.assign(values.begin(), values.end());
       values.clear();
->>>>>>> 3cc94d9d
     } else {
       outVector.assign(values.end() - burstSize, values.end());
       values.erase(values.end() - burstSize, values.end());
@@ -119,15 +74,6 @@
     return outVector;
   }
 
-<<<<<<< HEAD
-  // takes in an ordered (as defined above) vector of values and creates an ordermap for each scalar value
-  inline std::unordered_map<float, IT> buildOrderMap(std::vector<value> &values, 
-                                                      size_t totalSize){
-    std::unordered_map<float, IT> orderMap;
-
-    // omp only creates larger overhead because orderMap needs to accessed critically
-    for (size_t i = 0; i < totalSize; i++){
-=======
   // takes in an ordered (as defined above) vector of values and creates an
   // ordermap for each scalar value
   inline std::unordered_map<float, IT> buildOrderMap(std::vector<value> &values,
@@ -137,7 +83,6 @@
     // omp only creates larger overhead because orderMap needs to accessed
     // critically
     for(size_t i = 0; i < totalSize; i++) {
->>>>>>> 3cc94d9d
       float scalarVal = values[i].scalar;
       IT orderVal = totalSize - i - 1;
       orderMap[scalarVal] = orderVal;
@@ -145,33 +90,16 @@
     return orderMap;
   }
 
-<<<<<<< HEAD
-/**
-   * @brief Sort vertices according to scalars disambiguated by offsets
-   *
-   * @param[in] nVerts number of vertices
-   * @param[in] scalars array of size nVerts, the scalar values which we want to order
-=======
   /**
    * @brief Sort vertices according to scalars disambiguated by offsets
    *
    * @param[in] nVerts number of vertices
    * @param[in] scalars array of size nVerts, the scalar values which we want to
    * order
->>>>>>> 3cc94d9d
    * @param[in] orderMap map which maps scalar values to a defined order
    * @param[out] order array of size nVerts, computed order of vertices
    * @param[in] nThreads number of parallel threads
    */
-<<<<<<< HEAD
-   inline void buildOrderArray(const size_t nVerts,
-                    const float *const scalars,
-                    std::unordered_map<float, IT> &orderMap,
-                    SimplexId *const order,
-                    const int nThreads){
-
-      TTK_FORCE_USE(nThreads);
-=======
   inline void buildOrderArray(const size_t nVerts,
                               const float *const scalars,
                               std::unordered_map<float, IT> &orderMap,
@@ -179,7 +107,6 @@
                               const int nThreads) {
 
     TTK_FORCE_USE(nThreads);
->>>>>>> 3cc94d9d
 
 #ifdef TTK_ENABLE_OPENMP
 #pragma omp parallel for num_threads(nThreads)
@@ -189,28 +116,10 @@
     }
   }
 
-<<<<<<< HEAD
-
-=======
->>>>>>> 3cc94d9d
   /**
    * @brief Sort vertices according to scalars disambiguated by offsets
    *
    * @param[in] nInts number of long ints, as globalid / order pairs
-<<<<<<< HEAD
-   * @param[in] orderedValuesForRank array of size nInts, the actual pairs, [i] = gId, [i+1] = order
-   * @param[in] gidToLidMap map which maps scalar values to a defined order
-   * @param[out] order array of size nVerts, computed order of vertices, this procedure doesn't fill it completely
-   * @param[in] nThreads number of parallel threads
-   */
-   inline void buildArrayForReceivedData(const size_t nInts,
-                    const IT *const orderedValuesForRank,
-                    std::unordered_map<IT, IT> &gidToLidMap,
-                    SimplexId *const order,
-                    const int nThreads){
-
-      TTK_FORCE_USE(nThreads);
-=======
    * @param[in] orderedValuesForRank array of size nInts, the actual pairs, [i]
    * = gId, [i+1] = order
    * @param[in] gidToLidMap map which maps scalar values to a defined order
@@ -225,43 +134,10 @@
                                         const int nThreads) {
 
     TTK_FORCE_USE(nThreads);
->>>>>>> 3cc94d9d
-
-#ifdef TTK_ENABLE_OPENMP
-#pragma omp parallel for num_threads(nThreads)
-#endif // TTK_ENABLE_OPENMP
-<<<<<<< HEAD
-    for(size_t i = 0; i < nInts; i+=2) {
-      order[gidToLidMap[orderedValuesForRank[i]]] = orderedValuesForRank[i+1];
-    }
-  }
-  
-
-  inline std::unordered_set<int> getNeighbors(const size_t nVertices, const int ownRank, const int *const rankArray){
-    std::unordered_set<int> neighbors;
-    for (size_t i = 0; i < nVertices; i++){
-      int value = rankArray[i];
-      if (value != ownRank) neighbors.emplace(value);
-    }
-    return neighbors;
-  }
-  // returns a vector of gid vectors, one vector for each neighbor
-  // this shows us where we need to get the order for these gids from
-  inline std::vector<std::vector<IT>> getGIdForNeighbors(const size_t nGIds,
-                                                        const size_t nNeighbors,
-                                                        std::vector<IT> &gidsToGetVector,
-                                                        std::unordered_set<int> &neighbors,
-                                                        std::unordered_map<IT, IT> &gidToLidMap,
-                                                        const int *const rankArray)
-  {
-    std::vector<std::vector<IT>> outVector;
-    outVector.resize(nNeighbors);
-    for (size_t i = 0; i < nGIds; i++){
-      IT gId = gidsToGetVector[i];
-      IT lId = gidToLidMap[gId];
-      int rankForGId = rankArray[lId];
-      auto distance = std::distance(neighbors.begin(), neighbors.find(rankForGId));
-=======
+
+#ifdef TTK_ENABLE_OPENMP
+#pragma omp parallel for num_threads(nThreads)
+#endif // TTK_ENABLE_OPENMP
     for(size_t i = 0; i < nInts; i += 2) {
       order[gidToLidMap[orderedValuesForRank[i]]] = orderedValuesForRank[i + 1];
     }
@@ -298,47 +174,28 @@
       int rankForGId = rankArray[lId];
       auto distance
         = std::distance(neighbors.begin(), neighbors.find(rankForGId));
->>>>>>> 3cc94d9d
       outVector[distance].push_back(gId);
     }
     return outVector;
   }
 
-<<<<<<< HEAD
-  inline std::vector<IT> getOrderForGIds(const size_t nGIds,
-                    const IT *const gIds,
-                    std::unordered_map<IT, IT> &gidToLidMap,
-                    const SimplexId *const order,
-                    const int nThreads)
-  {
-=======
   inline std::vector<IT>
     getOrderForGIds(const size_t nGIds,
                     const IT *const gIds,
                     std::unordered_map<IT, IT> &gidToLidMap,
                     const SimplexId *const order,
                     const int nThreads) {
->>>>>>> 3cc94d9d
     std::vector<IT> outVector;
     outVector.resize(nGIds * 2);
 #ifdef TTK_ENABLE_OPENMP
 #pragma omp parallel for num_threads(nThreads)
 #endif // TTK_ENABLE_OPENMP
-<<<<<<< HEAD
-    for (size_t i = 0; i < nGIds; i++){
-      IT gId = gIds[i];
-      IT lId = gidToLidMap[gId];
-      SimplexId orderForThisGId = order[lId];
-      outVector[2*i] = gId;
-      outVector[2*i+1] = orderForThisGId;
-=======
     for(size_t i = 0; i < nGIds; i++) {
       IT gId = gIds[i];
       IT lId = gidToLidMap[gId];
       SimplexId orderForThisGId = order[lId];
       outVector[2 * i] = gId;
       outVector[2 * i + 1] = orderForThisGId;
->>>>>>> 3cc94d9d
     }
     return outVector;
   }

--- conflicted
+++ resolved
@@ -508,8 +508,6 @@
     }
   }
 
-<<<<<<< HEAD
-=======
   /**
    * @brief send the highest burstSize values and decrease the vector by that
    * amount, check if there are actually that many elements in the vector
@@ -543,7 +541,6 @@
    * @param[out] unsortedReceivedValues a vector of vectors representing
    * received values for each rank
    */
->>>>>>> 9b6ff4fc
   template <typename DT, typename IT>
   void ReceiveAndAddToVector(
     int rankFrom,
@@ -551,12 +548,7 @@
     std::vector<std::vector<value<DT, IT>>> &unsortedReceivedValues) {
     std::vector<value<DT, IT>> &receivedValues
       = unsortedReceivedValues[rankFrom];
-<<<<<<< HEAD
-    // be prepared to receive burstsize of elements, resize after receiving to
-    // the correct size
-=======
     // probe to get the correct size to receive
->>>>>>> 9b6ff4fc
     int amount;
     MPI_Status status;
     MPI_Probe(rankFrom, structTag * rankFrom, ttk::MPIcomm_, &status);
@@ -565,11 +557,6 @@
     MPI_Recv(receivedValues.data(), amount, MPI_CHAR, rankFrom,
              structTag * rankFrom, ttk::MPIcomm_, MPI_STATUS_IGNORE);
   }
-<<<<<<< HEAD
-  // this method gets the current maximum value and works with it
-  // if this leads to the vector of one rank being empty,
-  // it sends the ordering to the rank and requests new values
-=======
 
   /**
    * @brief get the current maximum value and works with it, if this leads to
@@ -594,7 +581,6 @@
    * @param[in, out] sortingValues vector of value structs with global ids
    * belonging to this rank
    */
->>>>>>> 9b6ff4fc
   template <typename DT, typename IT>
   void getMax(int intTag,
               int structTag,
@@ -620,18 +606,6 @@
         }
       }
     }
-<<<<<<< HEAD
-    /*
-    if(rankIdOfMaxScalar == -1) {
-      Debug dbg;
-      dbg.printMsg("FinalValues.size: " + std::to_string(finalValues.size()));
-      dbg.printErr("All vectors are empty, but out final vector is "
-                     "not complete yet. Either something went wrong or "
-                     "some rank didn't send their values yet.");
-    }*/
-=======
-
->>>>>>> 9b6ff4fc
     // move the struct from the unsortedReceivedValues subvector to the
     // finalValues vector to get an ordering
     value<DT, IT> currentValue
@@ -658,13 +632,7 @@
           returnVectorForBurstsize<DT, IT>(ownValues, sortingValues, burstSize);
 
           unsortedReceivedValues[rankIdOfMaxScalar] = ownValues;
-<<<<<<< HEAD
-        } /*else {
-          printMsg("We are done with rank 0");
-        }*/
-=======
-        }
->>>>>>> 9b6ff4fc
+        }
       } else {
         // receive more values from rank, send ordering to the rank
         // send to the finished rank that we want more
@@ -676,36 +644,19 @@
         // finished with this rank
         ReceiveAndAddToVector(
           rankIdOfMaxScalar, structTag, unsortedReceivedValues);
-<<<<<<< HEAD
-        /*if(unsortedReceivedValues[rankIdOfMaxScalar].size() == 0) {
-          printMsg("We are done with rank "
-                         + std::to_string(rankIdOfMaxScalar));
-        }*/
-      }
-    }
-  }
-
-  /**
-   * @brief Sort vertices according to scalars disambiguated by offsets
-=======
       }
     }
   }
 
   /**
    * @brief fill the order array based on global ids and their order values
->>>>>>> 9b6ff4fc
    *
    * @param[in] nInts number of long ints, as globalid / order pairs
    * @param[in] orderedValuesForRank array of size nInts, the actual pairs,
    * [i] = gId, [i+1] = order
    * @param[in] gidToLidMap map which maps scalar values to a defined order
    * @param[out] order array of size nVerts, computed order of vertices, this
-<<<<<<< HEAD
-   * procedure doesn't fill it completely
-=======
    * procedure doesn't fill it completely, ghostcells are missing
->>>>>>> 9b6ff4fc
    * @param[in] nThreads number of parallel threads
    */
   template <typename IT>
@@ -725,29 +676,6 @@
     }
   }
 
-<<<<<<< HEAD
-  // send the highest burstSize values and decrease the vector by that amount
-  // check if there are actually that many elements in the vector
-  template <typename DT, typename IT>
-  void returnVectorForBurstsize(std::vector<value<DT, IT>> &outVector,
-                                std::vector<value<DT, IT>> &values,
-                                size_t burstSize) {
-
-    if(burstSize > values.size()) {
-      outVector.resize(values.size(), {0, 0});
-      outVector.assign(values.begin(), values.end());
-      values.clear();
-    } else {
-      outVector.resize(burstSize, {0, 0});
-      outVector.assign(values.end() - burstSize, values.end());
-      values.erase(values.end() - burstSize, values.end());
-    }
-  }
-
-  // creates a vector of value structs based on the given pointers
-  // only takes values of vertices which mainly belong to the current rank
-  // ( so only vertices which are no ghost cells)
-=======
   /**
    * @brief creates a vector of value structs based on the given pointers, only
    * takes values of vertices which belong to the current rank, so no ghost
@@ -762,7 +690,6 @@
    * @param[in] globalIds the global id array for the scalar data
    * @param[in] rankArray the rank array for the dataset
    */
->>>>>>> 9b6ff4fc
   template <typename DT, typename IT>
   void populateVector(std::vector<value<DT, IT>> &valuesToSortVector,
                       std::vector<IT> &gidsToGetVector,
@@ -782,9 +709,6 @@
     }
   }
 
-<<<<<<< HEAD
-  // orders an value vector first by their scalar value and then by global id
-=======
   /**
    * @brief Sort vertices according to scalars disambiguated by global ids
    *
@@ -792,7 +716,6 @@
    * and a global id
    * @param[in] nThreads number of parallel threads
    */
->>>>>>> 9b6ff4fc
   template <typename DT, typename IT>
   void sortVerticesDistributed(std::vector<value<DT, IT>> &values,
                                const int nThreads) {
@@ -807,14 +730,6 @@
   }
 
   /**
-<<<<<<< HEAD
-   * @brief produce the RankArray array, that stores rank ownership information
-   *
-   * @param[out] rankArray the owner array for the scalar data
-   * @param[in] globalIds the global id array for the scalar data
-   * @param[in] ghostCells the ghost array for the scalar data
-   * @param[in] nVertices number of vertices in the arrays
-=======
    * @brief produce the orderArray, that defines a unique ordering based on the
    * scalar values and the global ids
    *
@@ -824,7 +739,6 @@
    * @param[in] rankArray the rank array for the dataset
    * @param[in] nVerts number of vertices in the arrays
    * @param[in] burstSize number of values sent in one communication step
->>>>>>> 9b6ff4fc
    */
   template <typename DT, typename IT>
   void produceOrdering(SimplexId *orderArray,
@@ -835,24 +749,10 @@
                        const int burstSize) {
     int intTag = 101;
     int structTag = 102;
-<<<<<<< HEAD
-    /*if(ttk::MPIrank_ == 0)
-      printMsg("Global Point Ids and RankArray exist, "
-                     "therefore we are in distributed mode!");
-    printMsg("#Ranks " + std::to_string(ttk::MPIsize_) + ", this is rank "
-                   + std::to_string(ttk::MPIrank_));*/
-=======
-
->>>>>>> 9b6ff4fc
     MPI_Barrier(ttk::MPIcomm_);
 
     MPI_Datatype MPI_IT = ttk::getMPIType(static_cast<IT>(0));
 
-<<<<<<< HEAD
-    /*printMsg("#Points in Rank " + std::to_string(ttk::MPIrank_) + ": "
-                   + std::to_string(nVerts));*/
-=======
->>>>>>> 9b6ff4fc
     ttk::Timer fillAndSortTimer;
     std::vector<value<DT, IT>> sortingValues;
     std::vector<IT> gidsToGetVector;
@@ -863,27 +763,10 @@
     // sort the scalar array distributed first by the scalar value itself,
     // then by the global id
     sortVerticesDistributed<DT, IT>(sortingValues, ttk::globalThreadNumber_);
-<<<<<<< HEAD
-    /*
-    printMsg("#Unique Points in Rank " + std::to_string(ttk::MPIrank_)
-                   + ": " + std::to_string(sortingValues.size()));
-    printMsg("#Ghostpoints in Rank " + std::to_string(ttk::MPIrank_)
-                   + ": " + std::to_string(gidsToGetVector.size()));
-                   */
+
     // when all are done sorting, rank 0 requests the highest values and
     // merges them
     MPI_Barrier(ttk::MPIcomm_);
-    /*if(ttk::MPIrank_ == 0) {
-      printMsg(
-        "Filling vector and sorting for each rank done, starting merge.", 1,
-        fillAndSortTimer.getElapsedTime());
-    }*/
-=======
-
-    // when all are done sorting, rank 0 requests the highest values and
-    // merges them
-    MPI_Barrier(ttk::MPIcomm_);
->>>>>>> 9b6ff4fc
 
     std::vector<IT> orderedValuesForRank;
     std::vector<value<DT, IT>> finalValues;
@@ -893,12 +776,6 @@
     // get the complete size  of the dataset by summing up the local sizes
     MPI_Reduce(&localSize, &totalSize, 1, MPI_IT, MPI_SUM, 0, ttk::MPIcomm_);
     if(ttk::MPIrank_ == 0) {
-<<<<<<< HEAD
-      /*printMsg("Total amount of distributed points: "
-                     + std::to_string(totalSize));
-      printMsg("Rank 0 starts merging");*/
-=======
->>>>>>> 9b6ff4fc
       finalValues.reserve(totalSize);
       IT currentOrder = totalSize - 1;
       std::vector<std::vector<value<DT, IT>>> unsortedReceivedValues;
@@ -924,16 +801,6 @@
                        finalValues, unsortedReceivedValues, orderResendValues,
                        orderedValuesForRank, sortingValues);
       }
-<<<<<<< HEAD
-      /*if(!finalValues.empty()) {
-        printMsg("Finished with sorting, max value is "
-                       + std::to_string(finalValues[0].scalar)
-                       + ", min value is "
-                       + std::to_string(finalValues.back().scalar));
-      }*/
-=======
-
->>>>>>> 9b6ff4fc
     } else { // other Ranks
       // send the next burstsize values and then wait for an answer from the
       // root rank
@@ -967,27 +834,10 @@
 
     // all ranks do the following
     MPI_Barrier(ttk::MPIcomm_);
-<<<<<<< HEAD
-    /*if(ttk::MPIrank_ == 0) {
-      printMsg(
-        "Merging done and results sent to ranks, ranks are getting order "
-        "for ghost cells and constructing order array.",
-        1, mergeTimer.getElapsedTime());
-    }
-    printMsg("#Orders received for Rank " + std::to_string(ttk::MPIrank_)
-                   + ": " + std::to_string(orderedValuesForRank.size() / 2));
-  */
-=======
-
->>>>>>> 9b6ff4fc
     ttk::Timer orderTimer;
     buildArrayForReceivedData<IT>(orderedValuesForRank.size(),
                                   orderedValuesForRank.data(), gidToLidMap,
                                   orderArray, ttk::globalThreadNumber_);
-<<<<<<< HEAD
-    // printMsg("Built own values, getting Ghost Cell values");
-=======
->>>>>>> 9b6ff4fc
 
     // we receive the values at the ghostcells through the abstract
     // exchangeGhostCells method

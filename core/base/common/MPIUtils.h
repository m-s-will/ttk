/// \ingroup base
/// \author Michael Will <mswill@rhrk.uni-kl.de>
/// \author Eve Le Guillou <eve.le-guillou@lip6.fr>
/// \date April 2022
///
/// \brief Utilities for MPI implementation.

#pragma once

#include <BaseClass.h>
#include <Debug.h>
#include <Timer.h>
#include <iostream>

#include <algorithm>
#include <array>
#include <limits>
#include <unordered_map>
#include <unordered_set>
#include <vector>

#ifdef TTK_ENABLE_MPI

// disable the MPI C++ API
#define OMPI_SKIP_MPICXX 1

#include <mpi.h>

namespace ttk {

  inline MPI_Datatype getMPIType(const float ttkNotUsed(val)) {
    return MPI_FLOAT;
  };
  inline MPI_Datatype getMPIType(const int ttkNotUsed(val)) {
    return MPI_INT;
  };
  inline MPI_Datatype getMPIType(const unsigned int ttkNotUsed(val)) {
    return MPI_UNSIGNED;
  };
  inline MPI_Datatype getMPIType(const double ttkNotUsed(val)) {
    return MPI_DOUBLE;
  };
  inline MPI_Datatype getMPIType(const long double ttkNotUsed(val)) {
    return MPI_LONG_DOUBLE;
  };
  inline MPI_Datatype getMPIType(const long ttkNotUsed(val)) {
    return MPI_LONG;
  };
  inline MPI_Datatype getMPIType(const unsigned long ttkNotUsed(val)) {
    return MPI_UNSIGNED_LONG;
  };
  inline MPI_Datatype getMPIType(const long long ttkNotUsed(val)) {
    return MPI_LONG_LONG;
  };
  inline MPI_Datatype getMPIType(const unsigned long long ttkNotUsed(val)) {
    return MPI_UNSIGNED_LONG_LONG;
  };
  inline MPI_Datatype getMPIType(const unsigned char ttkNotUsed(val)) {
    return MPI_UNSIGNED_CHAR;
  };

  template <typename DT, typename IT>
  struct value {
    DT scalar;
    IT globalId;

    value(DT _scalar, IT _globalId) : scalar(_scalar), globalId(_globalId) {
    }
  };

  inline bool isRunningWithMPI() {
    return ttk::MPIsize_ > 1;
  };

  inline bool hasInitializedMPI() {
    return ttk::MPIsize_ > 0;
  };

  inline int startMPITimer(Timer &t, int rank, int size) {
    if(size > 0) {
      MPI_Barrier(ttk::MPIcomm_);
      if(rank == 0) {
        t.reStart();
      }
    }
    return 0;
  };

  inline double endMPITimer(Timer &t, int rank, int size) {
    double elapsedTime = 0;
    if(size > 0) {
      MPI_Barrier(ttk::MPIcomm_);
      if(rank == 0) {
        elapsedTime = t.getElapsedTime();
      }
    }

    return elapsedTime;
  };

  /**
   * @brief Request all ghost cell scalar data from one rank from their owning
   * ranks and get the data
   *
   * @param[out] scalarArray the scalar array which we want to fill and which is
   * filled on the other ranks
   * @param[in] triangulation the triangulation for the data
   * @param[in] rankToSend Destination process identifier
   * @param[in] communicator the communicator over which the ranks are connected
   * (most likely ttk::MPIcomm_)
   * @return 0 in case of success
   */
  template <typename DT, typename triangulationType>
  int getGhostCellScalars(DT *scalarArray,
                          const triangulationType *triangulation,
                          const int rankToSend,
                          MPI_Comm communicator,
                          const int dimensionNumber) {
    const std::vector<int> &neighbors = triangulation->getNeighborRanks();
    if(!ttk::isRunningWithMPI()) {
      return -1;
    }
    MPI_Datatype MPI_DT = getMPIType(static_cast<DT>(0));
    // we need unique tags for each rankToSend, otherwise messages might become
    // entangled
    int tagMultiplier = rankToSend + 1;
    int valuesTag = 103 * tagMultiplier;
    if(rankToSend == ttk::MPIrank_) {
      int neighborNumber = neighbors.size();
      const auto &ghostCellsPerOwner = triangulation->getGhostCellsPerOwner();
      // receive the scalar values
      for(int r = 0; r < neighborNumber; r++) {
        ttk::SimplexId nValues = ghostCellsPerOwner[neighbors[r]].size();
        std::vector<DT> receivedValues(nValues * dimensionNumber);
        if(nValues > 0) {
          MPI_Recv(receivedValues.data(), nValues * dimensionNumber, MPI_DT,
                   neighbors.at(r), valuesTag, communicator, MPI_STATUS_IGNORE);

          for(ttk::SimplexId i = 0; i < nValues; i++) {
            for(int j = 0; j < dimensionNumber; j++) {
              DT receivedVal = receivedValues[i * dimensionNumber + j];
              ttk::SimplexId globalId = ghostCellsPerOwner[neighbors[r]][i];
              ttk::SimplexId localId = triangulation->getCellLocalId(globalId);
              scalarArray[localId * dimensionNumber + j] = receivedVal;
            }
          }
        }
      }
    } else { // owner ranks
      // if rankToSend is not the neighbor of the current rank, we do not need
      // to do anything
      if(std::find(neighbors.begin(), neighbors.end(), rankToSend)
         != neighbors.end()) {
        // get the needed globalids from the triangulation
        const auto &ghostCellsForThisRank
          = triangulation->getRemoteGhostCells()[rankToSend];
        ttk::SimplexId nValues = ghostCellsForThisRank.size();
        if(nValues > 0) {
          // assemble the scalar values
          std::vector<DT> valuesToSend(nValues * dimensionNumber);
          for(ttk::SimplexId i = 0; i < nValues; i++) {
            for(int j = 0; j < dimensionNumber; j++) {
              ttk::SimplexId globalId = ghostCellsForThisRank[i];
              ttk::SimplexId localId = triangulation->getCellLocalId(globalId);
              valuesToSend[i * dimensionNumber + j]
                = scalarArray[localId * dimensionNumber + j];
            }
          }

          // send the scalar values
          MPI_Send(valuesToSend.data(), nValues * dimensionNumber, MPI_DT,
                   rankToSend, valuesTag, communicator);
        }
      }
    }

    return 0;
  }

  template <typename DT, typename triangulationType>
  int getGhostVertexScalars(DT *scalarArray,
                            const triangulationType *triangulation,
                            const int rankToSend,
                            MPI_Comm communicator,
                            const int dimensionNumber) {
    const std::vector<int> &neighbors = triangulation->getNeighborRanks();
    if(!ttk::isRunningWithMPI()) {
      return -1;
    }
    MPI_Datatype MPI_DT = getMPIType(static_cast<DT>(0));
    // we need unique tags for each rankToSend, otherwise messages might become
    // entangled
    int tagMultiplier = rankToSend + 1;
    int valuesTag = 103 * tagMultiplier;
    if(rankToSend == ttk::MPIrank_) {
      int neighborNumber = neighbors.size();
      const auto &ghostVerticesPerOwner
        = triangulation->getGhostVerticesPerOwner();
      // receive the scalar values
      for(int r = 0; r < neighborNumber; r++) {
        ttk::SimplexId nValues = ghostVerticesPerOwner[neighbors[r]].size();
        std::vector<DT> receivedValues(nValues * dimensionNumber);
        if(nValues > 0) {
          MPI_Recv(receivedValues.data(), nValues * dimensionNumber, MPI_DT,
                   neighbors.at(r), valuesTag, communicator, MPI_STATUS_IGNORE);
          for(ttk::SimplexId i = 0; i < nValues; i++) {
            for(int j = 0; j < dimensionNumber; j++) {
              DT receivedVal = receivedValues[i * dimensionNumber + j];
              ttk::SimplexId globalId = ghostVerticesPerOwner[neighbors[r]][i];
              ttk::SimplexId localId
                = triangulation->getVertexLocalId(globalId);
              scalarArray[localId * dimensionNumber + j] = receivedVal;
            }
          }
        }
      }
    } else { // owner ranks
      // if rankToSend is not the neighbor of the current rank, we do not need
      // to do anything
      if(std::find(neighbors.begin(), neighbors.end(), rankToSend)
         != neighbors.end()) {
        // get the needed globalids from the triangulation
        const auto &ghostVerticesForThisRank
          = triangulation->getRemoteGhostVertices()[rankToSend];
        ttk::SimplexId nValues = ghostVerticesForThisRank.size();
        if(nValues > 0) {
          // assemble the scalar values
          std::vector<DT> valuesToSend(nValues * dimensionNumber);
          for(ttk::SimplexId i = 0; i < nValues; i++) {
            for(int j = 0; j < dimensionNumber; j++) {
              ttk::SimplexId globalId = ghostVerticesForThisRank[i];
              ttk::SimplexId localId
                = triangulation->getVertexLocalId(globalId);
              valuesToSend[i * dimensionNumber + j]
                = scalarArray[localId * dimensionNumber + j];
            }
          }

          // send the scalar values
          MPI_Send(valuesToSend.data(), nValues * dimensionNumber, MPI_DT,
                   rankToSend, valuesTag, communicator);
        }
      }
    }

    return 0;
  }

  template <typename DT, typename triangulationType>
  int getGhostEdgeScalars(DT *scalarArray,
                          const triangulationType *triangulation,
                          const int rankToSend,
                          MPI_Comm communicator,
                          const int dimensionNumber) {
    const std::vector<int> &neighbors = triangulation->getNeighborRanks();
    if(!ttk::isRunningWithMPI()) {
      return -1;
    }
    MPI_Datatype MPI_DT = getMPIType(static_cast<DT>(0));
    // we need unique tags for each rankToSend, otherwise messages might become
    // entangled
    int tagMultiplier = rankToSend + 1;
    int valuesTag = 103 * tagMultiplier;
    if(rankToSend == ttk::MPIrank_) {
      int neighborNumber = neighbors.size();
      const std::vector<std::vector<ttk::SimplexId>> *ghostEdgesPerOwner
        = triangulation->getGhostEdgesPerOwner();
      // receive the scalar values
      for(int r = 0; r < neighborNumber; r++) {
        ttk::SimplexId nValues = ghostEdgesPerOwner->at(neighbors.at(r)).size();
        std::vector<DT> receivedValues(nValues * dimensionNumber);
        if(nValues > 0) {
          MPI_Recv(receivedValues.data(), nValues * dimensionNumber, MPI_DT,
                   neighbors.at(r), valuesTag, communicator, MPI_STATUS_IGNORE);
          for(ttk::SimplexId i = 0; i < nValues; i++) {
            for(int j = 0; j < dimensionNumber; j++) {
              DT receivedVal = receivedValues[i * dimensionNumber + j];
              ttk::SimplexId globalId
                = ghostEdgesPerOwner->at(neighbors.at(r))[i];
              ttk::SimplexId localId
                = triangulation->getEdgeLocalIdInternal(globalId);
              scalarArray[localId * dimensionNumber + j] = receivedVal;
            }
          }
        }
      }
    } else { // owner ranks
      // if rankToSend is not the neighbor of the current rank, we do not need
      // to do anything
      if(std::find(neighbors.begin(), neighbors.end(), rankToSend)
         != neighbors.end()) {
        // get the needed globalids from the triangulation
        std::vector<ttk::SimplexId> ghostEdgesForThisRank
          = triangulation->getRemoteGhostEdges()->at(rankToSend);
        ttk::SimplexId nValues = ghostEdgesForThisRank.size();
        if(nValues > 0) {
          // assemble the scalar values
          std::vector<DT> valuesToSend(nValues * dimensionNumber);
          for(ttk::SimplexId i = 0; i < nValues; i++) {
            for(int j = 0; j < dimensionNumber; j++) {
              ttk::SimplexId globalId = ghostEdgesForThisRank[i];
              ttk::SimplexId localId
                = triangulation->getEdgeLocalIdInternal(globalId);
              valuesToSend[i * dimensionNumber + j]
                = scalarArray[localId * dimensionNumber + j];
            }
          }

          // send the scalar values
          MPI_Send(valuesToSend.data(), nValues * dimensionNumber, MPI_DT,
                   rankToSend, valuesTag, communicator);
        }
      }
    }

    return 0;
  }

  template <typename DT, typename triangulationType>
  int getGhostTriangleScalars(DT *scalarArray,
                              const triangulationType *triangulation,
                              const int rankToSend,
                              MPI_Comm communicator,
                              const int dimensionNumber) {
    const std::vector<int> &neighbors = triangulation->getNeighborRanks();
    if(!ttk::isRunningWithMPI()) {
      return -1;
    }
    MPI_Datatype MPI_DT = getMPIType(static_cast<DT>(0));
    // we need unique tags for each rankToSend, otherwise messages might become
    // entangled
    int tagMultiplier = rankToSend + 1;
    int valuesTag = 103 * tagMultiplier;
    if(rankToSend == ttk::MPIrank_) {
      int neighborNumber = neighbors.size();
      const std::vector<std::vector<ttk::SimplexId>> *ghostTrianglesPerOwner
        = triangulation->getGhostTrianglesPerOwner();
      // receive the scalar values
      for(int r = 0; r < neighborNumber; r++) {
        ttk::SimplexId nValues
          = ghostTrianglesPerOwner->at(neighbors.at(r)).size();
        std::vector<DT> receivedValues(nValues * dimensionNumber);
        if(nValues > 0) {
          MPI_Recv(receivedValues.data(), nValues * dimensionNumber, MPI_DT,
                   neighbors.at(r), valuesTag, communicator, MPI_STATUS_IGNORE);
          for(ttk::SimplexId i = 0; i < nValues; i++) {
            for(int j = 0; j < dimensionNumber; j++) {
              DT receivedVal = receivedValues[i * dimensionNumber + j];
              ttk::SimplexId globalId
                = ghostTrianglesPerOwner->at(neighbors.at(r))[i];
              ttk::SimplexId localId
                = triangulation->getTriangleLocalId(globalId);
              scalarArray[localId * dimensionNumber + j] = receivedVal;
            }
          }
        }
      }
    } else { // owner ranks
      // if rankToSend is not the neighbor of the current rank, we do not need
      // to do anything
      if(std::find(neighbors.begin(), neighbors.end(), rankToSend)
         != neighbors.end()) {
        // get the needed globalids from the triangulation
        std::vector<ttk::SimplexId> ghostTrianglesForThisRank
          = triangulation->getRemoteGhostTriangles()->at(rankToSend);
        ttk::SimplexId nValues = ghostTrianglesForThisRank.size();
        if(nValues > 0) {
          // assemble the scalar values
          std::vector<DT> valuesToSend(nValues * dimensionNumber);
          for(ttk::SimplexId i = 0; i < nValues; i++) {
            for(int j = 0; j < dimensionNumber; j++) {
              ttk::SimplexId globalId = ghostTrianglesForThisRank[i];
              ttk::SimplexId localId
                = triangulation->getTriangleLocalId(globalId);
              valuesToSend[i * dimensionNumber + j]
                = scalarArray[localId * dimensionNumber + j];
            }
          }

          // send the scalar values
          MPI_Send(valuesToSend.data(), nValues * dimensionNumber, MPI_DT,
                   rankToSend, valuesTag, communicator);
        }
      }
    }

    return 0;
  }

  /**
   * @brief Request all ghost cell scalar data from one rank from their owning
   * ranks and get the data
   * this method is for usage without a triangulation, if a triangulation is
   * available, use getGhostCellScalars(), it is more performant when used
   * multiple times
   *
   * @param[out] scalarArray the scalar array which we want to fill and which is
   * filled on the other ranks
   * @param[in] getVertexRank lambda to get rank from vertex
   * @param[in] globalIds the global id array for the scalar data
   * @param[in] gidToLidMap a map which translates global ids to local,
   * rank-based ids
   * @param[in] neighbors a set of rank neighbors of rankToSend, to prevent
   * unnecessary communication
   * @param[in] rankToSend Destination process identifier
   * @param[in] nVerts number of vertices in the arrays
   * @param[in] communicator the communicator over which the ranks are connected
   * (most likely ttk::MPIcomm_)
   * @return 0 in case of success
   */
  template <typename DT,
            typename IT,
            typename GVGID,
            typename GVR,
            typename GVLID>
  int getGhostDataScalarsWithoutTriangulation(DT *scalarArray,
                                              const GVR &getVertexRank,
                                              const GVGID &getVertexGlobalId,
                                              const GVLID &getVertexLocalId,
                                              const std::vector<int> &neighbors,
                                              const int rankToSend,
                                              const IT nVerts,
                                              MPI_Comm communicator,
                                              const int dimensionNumber) {
    int neighborNumber = neighbors.size();
    if(!ttk::isRunningWithMPI()) {
      return -1;
    }
    MPI_Datatype MPI_DT = getMPIType(static_cast<DT>(0));
    MPI_Datatype MPI_IT = getMPIType(static_cast<IT>(0));
    using globalIdType = decltype(getVertexGlobalId(0));
    MPI_Datatype MPI_GIT = getMPIType(static_cast<globalIdType>(0));
    // we need unique tags for each rankToSend, otherwise messages might become
    // entangled
    int tagMultiplier = rankToSend + 1;
    int amountTag = 101 * tagMultiplier;
    int idsTag = 102 * tagMultiplier;
    int valuesTag = 103 * tagMultiplier;
    if(rankToSend == ttk::MPIrank_) {
      // initialize the inner vectors with size 0
      std::vector<std::vector<globalIdType>> rankVectors(
        ttk::MPIsize_, std::vector<globalIdType>(0));
      // aggregate the needed ids

      for(IT i = 0; i < nVerts; i++) {
        if(ttk::MPIrank_ != getVertexRank(i)) {
          rankVectors[getVertexRank(i)].push_back(getVertexGlobalId(i));
        }
      }
      // send the amount of ids and the needed ids themselves
      for(int r = 0; r < neighborNumber; r++) {
        IT nValues = rankVectors[neighbors[r]].size();
        MPI_Send(&nValues, 1, MPI_IT, neighbors[r], amountTag, communicator);
        if(nValues > 0) {
          MPI_Send(rankVectors[neighbors[r]].data(), nValues, MPI_GIT,
                   neighbors[r], idsTag, communicator);
        }
      }
      // receive the scalar values
      for(int r = 0; r < neighborNumber; r++) {
        IT nValues = rankVectors[neighbors[r]].size();
        std::vector<DT> receivedValues(nValues * dimensionNumber);
        if(nValues > 0) {
          MPI_Recv(receivedValues.data(), nValues * dimensionNumber, MPI_DT,
                   neighbors[r], valuesTag, communicator, MPI_STATUS_IGNORE);
          for(IT i = 0; i < nValues; i++) {
            for(int j = 0; j < dimensionNumber; j++) {
              DT receivedVal = receivedValues[i * dimensionNumber + j];
              const auto globalId = rankVectors[neighbors[r]][i];
              IT localId = getVertexLocalId(globalId);
              scalarArray[localId * dimensionNumber + j] = receivedVal;
            }
          }
        }
      }
    } else { // owner ranks
      // if rankToSend is not the neighbor of the current rank, we do not need
      // to do anything
      if(std::find(neighbors.begin(), neighbors.end(), rankToSend)
         != neighbors.end()) {
        // receive the amount of ids and the needed ids themselves
        IT nValues;

        MPI_Recv(&nValues, 1, MPI_IT, rankToSend, amountTag, communicator,
                 MPI_STATUS_IGNORE);

        if(nValues > 0) {
          std::vector<globalIdType> receivedIds(nValues);
          MPI_Recv(receivedIds.data(), nValues, MPI_GIT, rankToSend, idsTag,
                   communicator, MPI_STATUS_IGNORE);

          // assemble the scalar values
          std::vector<DT> valuesToSend(nValues * dimensionNumber);
          for(IT i = 0; i < nValues; i++) {
            for(int j = 0; j < dimensionNumber; j++) {
              IT globalId = receivedIds[i];
              IT localId = getVertexLocalId(globalId);
              valuesToSend[i * dimensionNumber + j]
                = scalarArray[localId * dimensionNumber + j];
            }
          }

          // send the scalar values
          MPI_Send(valuesToSend.data(), nValues * dimensionNumber, MPI_DT,
                   rankToSend, valuesTag, communicator);
        }
      }
    }

    return 0;
  }

  /**
   * @brief get the neighbors of a rank
   *
   * @param[out] neighbors a set containing the ranks which are neighbors of
   * this rank
   * @param[in] getVertexRank lambda to get rank from vertex
   * @param[in] nVerts the number of vertices
   * @return 0 in case of success
   */
  template <typename IT, typename GVR>
  int preconditionNeighborsUsingRankArray(std::vector<int> &neighbors,
                                          const GVR &getVertexRank,
                                          const IT nVerts,
                                          MPI_Comm communicator) {
    std::unordered_set<int> neighborSet{};
    for(IT i = 0; i < nVerts; i++) {
      if(getVertexRank(i) != ttk::MPIrank_) {
        neighborSet.emplace(getVertexRank(i));
      }
    }
    std::vector<int> sendVector(neighborSet.begin(), neighborSet.end());
    int localSize = neighborSet.size();
    std::vector<int> sizes(ttk::MPIsize_);
    std::vector<int> displacements(ttk::MPIsize_);
    MPI_Gather(
      &localSize, 1, MPI_INT, sizes.data(), 1, MPI_INT, 0, communicator);
    int totalSize = 0;
    if(ttk::MPIrank_ == 0) {
      for(int i = 0; i < ttk::MPIsize_; i++) {
        totalSize += sizes[i];
        if(i == 0) {
          displacements[i] = 0;
        } else {
          displacements[i] = displacements[i - 1] + sizes[i - 1];
        }
      }
    }
    std::vector<int> rootVector(totalSize);

    MPI_Gatherv(sendVector.data(), sendVector.size(), MPI_INT,
                rootVector.data(), sizes.data(), displacements.data(), MPI_INT,
                0, communicator);
    std::vector<int> scatterVector;

    if(ttk::MPIrank_ == 0) {
      // now we transform this 1d vector in a correct vector of sets which we
      // will transform back to scatter it
      std::vector<std::unordered_set<int>> setsFromRanks(ttk::MPIsize_);
      auto begin = rootVector.begin();
      auto end = rootVector.begin();
      for(int i = 0; i < ttk::MPIsize_; i++) {
        end = begin + sizes[i];
        std::unordered_set<int> s(begin, end);
        setsFromRanks[i] = s;
        begin = end;
      }
      // now we need to check for each rank if they are a neighbor of any other
      // rank. If so, we need to add those to the neighbors
      for(int i = 0; i < ttk::MPIsize_; i++) {
        for(int j = 0; j < ttk::MPIsize_; j++) {
          if(setsFromRanks[j].find(i) != setsFromRanks[j].end()) {
            setsFromRanks[i].emplace(j);
          }
        }
      }
      // now we transform this vector of sets back into a 1d vector to scatter
      // it
      for(int i = 0; i < ttk::MPIsize_; i++) {
        sizes[i] = setsFromRanks[i].size();
        if(i == 0) {
          displacements[i] = 0;
        } else {
          displacements[i] = displacements[i - 1] + sizes[i - 1];
        }
        scatterVector.insert(scatterVector.end(), setsFromRanks[i].begin(),
                             setsFromRanks[i].end());
      }
    }

    // scatter first the size and then the vector itself
    int receivedSize;
    MPI_Scatter(
      sizes.data(), 1, MPI_INT, &receivedSize, 1, MPI_INT, 0, communicator);

    // and then the actual neighbors
    std::vector<int> receivedNeighbors(receivedSize);
    MPI_Scatterv(scatterVector.data(), sizes.data(), displacements.data(),
                 MPI_INT, receivedNeighbors.data(), receivedSize, MPI_INT, 0,
                 communicator);
    // then we turn the vector back into a set
    std::unordered_set<int> finalSet(
      receivedNeighbors.begin(), receivedNeighbors.end());
    neighborSet = finalSet;

    // We copy the set as a vector
    neighbors.clear();
    for(int neighbor : neighborSet) {
      neighbors.push_back(neighbor);
    }
    std::sort(neighbors.begin(), neighbors.end());

    return 0;
  }

  /**
   * @brief exchange all ghost cell information by calling getGhostCellScalars
   * for every rank
   *
   * @param[out] scalarArray the scalar array which we want to fill and which is
   * filled on the other ranks
   * @param[in] triangulation the triangulation for the data
   * @param[in] communicator the communicator over which the ranks are connected
   * (most likely ttk::MPIcomm_)
   * @return 0 in case of success
   */
  template <typename DT, typename triangulationType>
  int exchangeGhostCells(DT *scalarArray,
                         const triangulationType *triangulation,
                         MPI_Comm communicator,
                         const int dimensionNumber = 1) {
    if(!ttk::isRunningWithMPI()) {
      return -1;
    }
    if(!triangulation->hasPreconditionedDistributedCells()) {
      return -1;
    }
    for(int r = 0; r < ttk::MPIsize_; r++) {
      getGhostCellScalars<DT, triangulationType>(
        scalarArray, triangulation, r, communicator, dimensionNumber);
      MPI_Barrier(communicator);
    }
    return 0;
  }

  template <typename DT, typename triangulationType>
  int exchangeGhostVertices(DT *scalarArray,
                            const triangulationType *triangulation,
                            MPI_Comm communicator,
                            const int dimensionNumber = 1) {
    if(!ttk::isRunningWithMPI()) {
      return -1;
    }
    if(!triangulation->hasPreconditionedDistributedVertices()) {
      return -1;
    }
    for(int r = 0; r < ttk::MPIsize_; r++) {
      getGhostVertexScalars<DT, triangulationType>(
        scalarArray, triangulation, r, communicator, dimensionNumber);
      MPI_Barrier(communicator);
    }
    return 0;
  }

  /**
     * @brief exchange all ghost cell information by calling getGhostCellScalars
     * for every rank
     * this method is for usage without a triangulation, if a triangulation is
     available,
     * use exchangeGhostCells(), it is more performant when used multiple
     times

     * @param[out] scalarArray the scalar array which we want to fill and which
     is
     * filled on the other ranks
     * @param[in] getVertexRank lambda to get rank from vertex
     * @param[in] globalIds the global id array for the scalar data
     * @param[in] gidToLidMap a map which translates global ids to local,
     * rank-based ids
     * @param[in] nVerts number of vertices in the arrays
     * @param[in] communicator the communicator over which the ranks are
     connected
     * (most likely ttk::MPIcomm_)
     * @return 0 in case of success
     */
  template <typename DT,
            typename IT,
            typename GVGID,
            typename GVR,
            typename GVLID>
  int exchangeGhostDataWithoutTriangulation(DT *scalarArray,
                                            const GVR &getVertexRank,
                                            const GVGID &getVertexGlobalId,
                                            const GVLID &getVertexLocalId,
                                            const IT nVerts,
                                            MPI_Comm communicator,
                                            const std::vector<int> &neighbors,
                                            const int dimensionNumber = 1) {
    if(!ttk::isRunningWithMPI()) {
      return -1;
    }
    for(int r = 0; r < ttk::MPIsize_; r++) {
      getGhostDataScalarsWithoutTriangulation(
        scalarArray, getVertexRank, getVertexGlobalId, getVertexLocalId,
        neighbors, r, nVerts, communicator, dimensionNumber);
      MPI_Barrier(communicator);
    }
    return 0;
  }

  template <typename DT, typename triangulationType>
  int exchangeGhostEdges(DT *scalarArray,
                         const triangulationType *triangulation,
                         MPI_Comm communicator,
                         const int dimensionNumber = 1) {
    if(!ttk::isRunningWithMPI()) {
      return -1;
    }
    if(!triangulation->hasPreconditionedDistributedEdges()) {
      return -1;
    }
    for(int r = 0; r < ttk::MPIsize_; r++) {
      getGhostEdgeScalars<DT, triangulationType>(
        scalarArray, triangulation, r, communicator, dimensionNumber);
      MPI_Barrier(communicator);
    }
    return 0;
  }
  template <typename DT, typename triangulationType>
  int exchangeGhostTriangles(DT *scalarArray,
                             const triangulationType *triangulation,
                             MPI_Comm communicator,
                             const int dimensionNumber = 1) {
    if(!ttk::isRunningWithMPI()) {
      return -1;
    }
    if(!triangulation->hasPreconditionedDistributedTriangles()) {
      return -1;
    }
    for(int r = 0; r < ttk::MPIsize_; r++) {
      getGhostTriangleScalars<DT, triangulationType>(
        scalarArray, triangulation, r, communicator, dimensionNumber);
      MPI_Barrier(communicator);
    }
    return 0;
  }

  // returns true if bounding boxes intersect, false if not
  bool inline checkForIntersection(double *myBB, double *theirBB) {
    return !(
      myBB[0] > theirBB[1] // my left side is right of their right side
      || myBB[1] < theirBB[0] // my right side is left of their left side
      || myBB[2] > theirBB[3] // my bottom side is above their top side
      || myBB[3] < theirBB[2] // my top side is under their bottom side
      || myBB[4] > theirBB[5] // my front side is behind their back side
      || myBB[5] < theirBB[4] // my back side is in front of their front side
    );
  }

  void inline preconditionNeighborsUsingBoundingBox(
    double *boundingBox, std::vector<int> &neighbors) {

    std::vector<std::array<double, 6>> rankBoundingBoxes(ttk::MPIsize_);
    std::copy(
      boundingBox, boundingBox + 6, rankBoundingBoxes[ttk::MPIrank_].begin());
    for(int r = 0; r < ttk::MPIsize_; r++) {
      MPI_Bcast(rankBoundingBoxes[r].data(), 6, MPI_DOUBLE, r, ttk::MPIcomm_);
    }

    double epsilon = 0.00001;
    // inflate our own bounding box by epsilon
    for(int i = 0; i < 6; i++) {
      if(i % 2 == 0)
        boundingBox[i] -= epsilon;
      if(i % 2 == 1)
        boundingBox[i] += epsilon;
    }

    for(int i = 0; i < ttk::MPIsize_; i++) {
      if(i != ttk::MPIrank_) {
        double *theirBoundingBox = rankBoundingBoxes[i].data();
        if(checkForIntersection(boundingBox, theirBoundingBox)) {
          neighbors.push_back(i);
        }
      }
    }
  }

  /**
   * @brief produce the RankArray array, that stores rank ownership information
   *
   * @param[out] rankArray the owner array for the scalar data
   * @param[in] globalIds the global id array for the scalar data
   * @param[in] ghostCells the ghost array for the scalar data
   * @param[in] nVertices number of vertices in the arrays
   * @param[in] neighbors vector of neighboring ranks
   */
  void inline produceRankArray(std::vector<int> &rankArray,
                               const LongSimplexId *globalIds,
                               const unsigned char *ghostCells,
                               int nVertices,
                               double *boundingBox,
                               std::vector<int> &neighbors) {
    if(neighbors.empty()) {
      ttk::preconditionNeighborsUsingBoundingBox(boundingBox, neighbors);
    }
    MPI_Datatype MIT = ttk::getMPIType(ttk::SimplexId{});
    std::vector<ttk::SimplexId> currentRankUnknownIds;
    std::vector<std::vector<ttk::SimplexId>> allUnknownIds(ttk::MPIsize_);
    std::unordered_set<ttk::SimplexId> gIdSet;
    std::unordered_map<ttk::SimplexId, ttk::SimplexId> gIdToLocalMap;

    for(int i = 0; i < nVertices; i++) {
      int ghostCellVal = ghostCells[i];
      ttk::SimplexId globalId = globalIds[i];
      if(ghostCellVal == 0) {
        // if the ghost cell value is 0, then this vertex mainly belongs to
        // this rank
        rankArray[i] = ttk::MPIrank_;
        gIdSet.insert(globalId);
      } else {
        // otherwise the vertex belongs to another rank and we need to find
        // out to which one this needs to be done by broadcasting the global
        // id and hoping for some other rank to answer
        currentRankUnknownIds.push_back(globalId);
        gIdToLocalMap[globalId] = i;
      }
    }

    ttk::SimplexId sizeOfCurrentRank = currentRankUnknownIds.size();
    std::vector<ttk::SimplexId> gIdsToSend;
    std::vector<ttk::SimplexId> receivedGlobals;
    receivedGlobals.resize(sizeOfCurrentRank);
    ttk::SimplexId sizeOfNeighbor;
    std::vector<ttk::SimplexId> neighborUnknownIds;
    for(int neighbor : neighbors) {
      // we first send the size and then all needed ids to the neighbor
      MPI_Sendrecv(&sizeOfCurrentRank, 1, MIT, neighbor, ttk::MPIrank_,
                   &sizeOfNeighbor, 1, MIT, neighbor, neighbor, ttk::MPIcomm_,
                   MPI_STATUS_IGNORE);
      neighborUnknownIds.resize(sizeOfNeighbor);
      gIdsToSend.reserve(sizeOfNeighbor);

      MPI_Sendrecv(currentRankUnknownIds.data(), sizeOfCurrentRank, MIT,
                   neighbor, ttk::MPIrank_, neighborUnknownIds.data(),
                   sizeOfNeighbor, MIT, neighbor, neighbor, ttk::MPIcomm_,
                   MPI_STATUS_IGNORE);

      // then we check if the needed globalid values are present in the local
      // globalid set if so, we send the rank value to the requesting rank
      for(ttk::SimplexId gId : neighborUnknownIds) {
        if(gIdSet.count(gId)) {
          // add the value to the vector which will be sent
          gIdsToSend.push_back(gId);
        }
      }
      MPI_Status status;
      int amount;

      MPI_Sendrecv(gIdsToSend.data(), gIdsToSend.size(), MIT, neighbor,
                   ttk::MPIrank_, receivedGlobals.data(),
                   currentRankUnknownIds.size(), MIT, neighbor, neighbor,
                   ttk::MPIcomm_, &status);

      MPI_Get_count(&status, MIT, &amount);
      receivedGlobals.resize(amount);

      for(ttk::SimplexId receivedGlobal : receivedGlobals) {
        ttk::SimplexId localVal = gIdToLocalMap[receivedGlobal];
        rankArray[localVal] = neighbor;
      }
      // cleanup
      gIdsToSend.clear();
      receivedGlobals.resize(sizeOfCurrentRank);
    }
  }

  /**
   * @brief send the highest burstSize values and decrease the vector by that
   * amount, check if there are actually that many elements in the vector
   *
   * @param[out] outVector the vector which is returned
   * @param[in] values the data vector from which we take the elements
   * @param[in] burstSize the amount of elements extracted
   */
  template <typename DT, typename IT>
  void returnVectorForBurstsize(std::vector<value<DT, IT>> &outVector,
                                std::vector<value<DT, IT>> &values,
                                size_t burstSize) {

    if(burstSize > values.size()) {
      outVector.resize(values.size(), {0, 0});
      outVector.assign(values.begin(), values.end());
      values.clear();
    } else {
      outVector.resize(burstSize, {0, 0});
      outVector.assign(values.end() - burstSize, values.end());
      values.erase(values.end() - burstSize, values.end());
    }
  }

  /**
   * @brief receive elements from a rank and add them to the correct subvector
   *
   * @param[in] rankFrom the rank from which we receive
   * @param[in] structTag an MPI tag representing messages in which structs are
   * sent
   * @param[out] unsortedReceivedValues a vector of vectors representing
   * received values for each rank
   */
  template <typename DT, typename IT>
  void ReceiveAndAddToVector(
    int rankFrom,
    int structTag,
    std::vector<std::vector<value<DT, IT>>> &unsortedReceivedValues) {
    std::vector<value<DT, IT>> &receivedValues
      = unsortedReceivedValues[rankFrom];
    // probe to get the correct size to receive
    int amount;
    MPI_Status status;
    MPI_Probe(rankFrom, structTag * rankFrom, ttk::MPIcomm_, &status);
    MPI_Get_count(&status, MPI_CHAR, &amount);
    receivedValues.resize(amount / sizeof(value<DT, IT>), {0, 0});
    MPI_Recv(receivedValues.data(), amount, MPI_CHAR, rankFrom,
             structTag * rankFrom, ttk::MPIcomm_, MPI_STATUS_IGNORE);
  }

  /**
   * @brief get the current maximum value and works with it, if this leads to
   * the vector of one rank being empty, send the ordering to the rank and
   * request new values
   *
   * @param[in] intTag an MPI tag representing messages in which integers are
   * sent
   * @param[in] structTag an MPI tag representing messages in which structs are
   * sent
   * @param[in, out] currentOrder integer keeping track of the current order,
   * counting down
   * @param[in] burstSize number of values sent in one communication step
   * @param[in] MPI_IT MPI datatype representing integers
   * @param[out] processedValueCounter a counter keeping track of the number
   * of values already processed
   * @param[in, out] unsortedReceivedValues a vector of vectors representing
   * received values for each rank
   * @param[in, out] orderResendValues a vector of vectors of integers
   * representing globalIds and their orders for each rank
   * @param[in, out] orderedValuesForRank a vector representing integers
   * representing globalIds and their orders for this rank
   * @param[in, out] sortingValues vector of value structs with global ids
   * belonging to this rank
   */
  template <typename DT, typename IT>
  void getMax(int intTag,
              int structTag,
              IT &currentOrder,
              int burstSize,
              MPI_Datatype MPI_IT,
              IT &processedValueCounter,
              std::vector<std::vector<value<DT, IT>>> &unsortedReceivedValues,
              std::vector<std::vector<IT>> &orderResendValues,
              std::vector<IT> &orderedValuesForRank,
              std::vector<value<DT, IT>> &sortingValues) {
    // take the current maximum scalar over all ranks
    int rankIdOfMaxScalar = -1;
    DT maxScalar = std::numeric_limits<DT>::lowest();
    IT maxGId = -1;
    for(size_t i = 0; i < unsortedReceivedValues.size(); i++) {
      if(unsortedReceivedValues[i].size() > 0) {
        const auto &v = unsortedReceivedValues[i].back();
        if(v.scalar == maxScalar ? v.globalId > maxGId : v.scalar > maxScalar) {
          maxScalar = v.scalar;
          maxGId = v.globalId;
          rankIdOfMaxScalar = i;
        }
      }
    }
<<<<<<< HEAD
    // move the struct from the unsortedReceivedValues subvector to the
    // finalValues vector to get an ordering
=======

>>>>>>> 19e1063d
    value<DT, IT> currentValue
      = unsortedReceivedValues[rankIdOfMaxScalar].back();
    // we send the globalId and the the order via one send command,
    // therefore we need to check two concurrent values at the same time
    // later on
    orderResendValues[rankIdOfMaxScalar].push_back(currentValue.globalId);
    orderResendValues[rankIdOfMaxScalar].push_back(currentOrder);
    currentOrder--;
    processedValueCounter++;
    unsortedReceivedValues[rankIdOfMaxScalar].pop_back();
    if(unsortedReceivedValues[rankIdOfMaxScalar].size() == 0) {
      if(rankIdOfMaxScalar == 0) {
        // append the ordered values to the correct vector
        orderedValuesForRank.insert(
          orderedValuesForRank.end(),
          orderResendValues[rankIdOfMaxScalar].begin(),
          orderResendValues[rankIdOfMaxScalar].end());
        orderResendValues[rankIdOfMaxScalar].clear();

        if(!sortingValues.empty()) {
          std::vector<value<DT, IT>> ownValues;
          returnVectorForBurstsize<DT, IT>(ownValues, sortingValues, burstSize);

          unsortedReceivedValues[rankIdOfMaxScalar] = ownValues;
        }
      } else {
        // receive more values from rank, send ordering to the rank
        // send to the finished rank that we want more
        MPI_Send(orderResendValues[rankIdOfMaxScalar].data(),
                 orderResendValues[rankIdOfMaxScalar].size(), MPI_IT,
                 rankIdOfMaxScalar, intTag * rankIdOfMaxScalar, ttk::MPIcomm_);
        orderResendValues[rankIdOfMaxScalar].clear();
        // we receive more vals, if the size is still zero afterwards, we are
        // finished with this rank
        ReceiveAndAddToVector(
          rankIdOfMaxScalar, structTag, unsortedReceivedValues);
      }
    }
  }

  /**
   * @brief fill the order array based on global ids and their order values
   *
   * @param[in] nInts number of long ints, as globalid / order pairs
   * @param[in] orderedValuesForRank array of size nInts, the actual pairs,
   * [i] = gId, [i+1] = order
   * @param[in] gidToLidMap map which maps scalar values to a defined order
   * @param[out] order array of size nVerts, computed order of vertices, this
   * procedure doesn't fill it completely, ghostcells are missing
   * @param[in] nThreads number of parallel threads
   */
  template <typename IT, typename GVLID>
  void buildArrayForReceivedData(const size_t nInts,
                                 const IT *const orderedValuesForRank,
                                 const GVLID &getVertexLocalId,
                                 SimplexId *const order,
                                 const int nThreads) {

    TTK_FORCE_USE(nThreads);

#ifdef TTK_ENABLE_OPENMP
#pragma omp parallel for num_threads(nThreads)
#endif // TTK_ENABLE_OPENMP
    for(size_t i = 0; i < nInts; i += 2) {
      order[getVertexLocalId(orderedValuesForRank[i])]
        = orderedValuesForRank[i + 1];
    }
  }

  /**
   * @brief creates a vector of value structs based on the given pointers, only
   * takes values of vertices which belong to the current rank, so no ghost
   * cells
   *
   * @param[out] valuesToSortVector vector of value structs with global ids
   * belonging to this rank
   * @param[out] gidToLidMap map mapping global ids to local rank ids
   * @param[in] nVerts number of vertices
   * @param[in] scalars the scalar data array
   * @param[in] globalIds the global id array for the scalar data
   * @param[in] getVertexRank lambda to get rank from vertex
   */
  template <typename DT, typename IT, typename GVGID, typename GVR>
  void populateVector(std::vector<value<DT, IT>> &valuesToSortVector,
                      const size_t nVerts,
                      const DT *const scalars,
                      const GVGID &getVertexGlobalId,
                      const GVR &getVertexRank) {
    for(size_t i = 0; i < nVerts; i++) {
      IT globalId = getVertexGlobalId(i);
      if(getVertexRank(i) == ttk::MPIrank_) {
        valuesToSortVector.emplace_back(scalars[i], globalId);
      }
    }
  }

  /**
   * @brief Sort vertices according to scalars disambiguated by global ids
   *
   * @param[in, out] values vector of size nVerts, structs with a scalar value
   * and a global id
   * @param[in] nThreads number of parallel threads
   */
  template <typename DT, typename IT>
  void sortVerticesDistributed(std::vector<value<DT, IT>> &values,
                               const int nThreads) {

    TTK_FORCE_USE(nThreads);

    TTK_PSORT(nThreads, values.begin(), values.end(),
              [](value<DT, IT> v1, value<DT, IT> v2) {
                return (v1.scalar < v2.scalar)
                       || (v1.scalar == v2.scalar && v1.globalId < v2.globalId);
              });
  }

  /**
   * @brief produce the orderArray, that defines a unique ordering based on the
   * scalar values and the global ids
   *
   * @param[out] orderArray the order array for the scalar data
   * @param[in] scalarArray the scalar data array
   * @param[in] globalIds the global id array for the scalar data
   * @param[in] getVertexRank lambda to get rank from vertex
   * @param[in] nVerts number of vertices in the arrays
   * @param[in] burstSize number of values sent in one communication step
   */
  template <typename DT, typename GVGID, typename GVR, typename GVLID>
  void produceOrdering(SimplexId *orderArray,
                       const DT *scalarArray,
                       const GVGID &getVertexGlobalId,
                       const GVR &getVertexRank,
                       const GVLID &getVertexLocalId,
                       const size_t nVerts,
                       const int burstSize,
                       std::vector<int> &neighbors) {
    int intTag = 101;
    int structTag = 102;
    if(neighbors.empty()) {
      ttk::preconditionNeighborsUsingRankArray(
        neighbors, getVertexRank, nVerts, ttk::MPIcomm_);
    }
    MPI_Barrier(ttk::MPIcomm_);

    using IT = decltype(getVertexGlobalId(0));
    MPI_Datatype MPI_IT = ttk::getMPIType(static_cast<IT>(0));

    ttk::Timer fillAndSortTimer;
    std::vector<value<DT, IT>> sortingValues;
    populateVector(
      sortingValues, nVerts, scalarArray, getVertexGlobalId, getVertexRank);

    // sort the scalar array distributed first by the scalar value itself,
    // then by the global id
    sortVerticesDistributed<DT, IT>(sortingValues, ttk::globalThreadNumber_);

    // when all are done sorting, rank 0 requests the highest values and
    // merges them
    MPI_Barrier(ttk::MPIcomm_);

    std::vector<IT> orderedValuesForRank;
    IT processedValueCounter = 0;
    ttk::Timer mergeTimer;
    IT localSize = sortingValues.size();
    IT totalSize;
    // get the complete size  of the dataset by summing up the local sizes
    MPI_Reduce(&localSize, &totalSize, 1, MPI_IT, MPI_SUM, 0, ttk::MPIcomm_);
    if(ttk::MPIrank_ == 0) {
      IT currentOrder = totalSize - 1;
      std::vector<std::vector<value<DT, IT>>> unsortedReceivedValues;
      unsortedReceivedValues.resize(ttk::MPIsize_);
      std::vector<std::vector<IT>> orderResendValues;
      orderResendValues.resize(ttk::MPIsize_);
      for(int i = 0; i < ttk::MPIsize_; i++) {
        orderResendValues[i].reserve(burstSize);
      }

      // receive the first batch of values
      for(int i = 0; i < ttk::MPIsize_; i++) {
        if(i == 0) {
          std::vector<value<DT, IT>> ownValues;
          returnVectorForBurstsize<DT, IT>(ownValues, sortingValues, burstSize);
          unsortedReceivedValues[i] = ownValues;
        } else {
          ReceiveAndAddToVector<DT, IT>(i, structTag, unsortedReceivedValues);
        }
      }
      while(processedValueCounter < totalSize) {
        getMax<DT, IT>(intTag, structTag, currentOrder, burstSize, MPI_IT,
                       processedValueCounter, unsortedReceivedValues,
                       orderResendValues, orderedValuesForRank, sortingValues);
      }
    } else { // other Ranks
      // send the next burstsize values and then wait for an answer from the
      // root rank
      while(!sortingValues.empty()) {
        std::vector<value<DT, IT>> sendValues;
        returnVectorForBurstsize<DT, IT>(sendValues, sortingValues, burstSize);
        int size = sendValues.size();
        MPI_Send(sendValues.data(), size * sizeof(value<DT, IT>), MPI_CHAR, 0,
                 structTag * ttk::MPIrank_, ttk::MPIcomm_);
        std::vector<IT> receivedValues;

        // be prepared to receive burstsize of elements, resize after
        // receiving to the correct size
        receivedValues.resize(burstSize * 2);
        MPI_Status status;
        int amount;
        MPI_Recv(receivedValues.data(), burstSize * 2, MPI_IT, 0,
                 intTag * ttk::MPIrank_, ttk::MPIcomm_, &status);
        MPI_Get_count(&status, MPI_IT, &amount);

        receivedValues.resize(amount);
        orderedValuesForRank.insert(orderedValuesForRank.end(),
                                    receivedValues.begin(),
                                    receivedValues.end());
      }
      // afterwards send once a message of length 0 to root to show that we
      // are done
      MPI_Send(sortingValues.data(), 0, MPI_CHAR, 0, structTag * ttk::MPIrank_,
               ttk::MPIcomm_);
    }

    // all ranks do the following
    MPI_Barrier(ttk::MPIcomm_);
    ttk::Timer orderTimer;
    buildArrayForReceivedData<IT>(orderedValuesForRank.size(),
                                  orderedValuesForRank.data(), getVertexLocalId,
                                  orderArray, ttk::globalThreadNumber_);

    // we receive the values at the ghostcells through the abstract
    // exchangeGhostCells method
    ttk::exchangeGhostDataWithoutTriangulation<ttk::SimplexId, IT>(
      orderArray, getVertexRank, getVertexGlobalId, getVertexLocalId, nVerts,
      ttk::MPIcomm_, neighbors);
  }

  /**
   * @brief sends the content of a vector to a neighbor.
   *
   * @tparam dataType data type of the vector
   * @param sendBuffer vector to send
   * @param messageType MPI data type of the vector
   * @param neighbor rank of the process to send the vector to
   */

  template <typename dataType>
  void sendVector(std::vector<dataType> &sendBuffer,
                  MPI_Datatype messageType,
                  int neighbor) {
    ttk::SimplexId dataSize = sendBuffer.size();
    MPI_Send(&dataSize, 1, getMPIType(dataSize), neighbor, ttk::MPIrank_,
             ttk::MPIcomm_);
    MPI_Send(sendBuffer.data(), dataSize, messageType, neighbor, ttk::MPIrank_,
             ttk::MPIcomm_);
  }

  /**
   * @brief receives the content of a vector from a neighbor.
   *
   * @tparam dataType data type of the vector
   * @param receiveBuffer vector to receive
   * @param messageType MPI data type of the vector
   * @param neighbor rank of the process to receive the vector from
   */

  template <typename dataType>
  void recvVector(std::vector<dataType> &receiveBuffer,
                  ttk::SimplexId &recvMessageSize,
                  MPI_Datatype messageType,
                  int neighbor) {
    MPI_Recv(&recvMessageSize, 1, getMPIType(recvMessageSize), neighbor,
             neighbor, ttk::MPIcomm_, MPI_STATUS_IGNORE);
    receiveBuffer.resize(recvMessageSize);
    MPI_Recv(receiveBuffer.data(), recvMessageSize, messageType, neighbor,
             neighbor, ttk::MPIcomm_, MPI_STATUS_IGNORE);
  }

} // namespace ttk

#endif // TTK_ENABLE_MPI<|MERGE_RESOLUTION|>--- conflicted
+++ resolved
@@ -975,12 +975,8 @@
         }
       }
     }
-<<<<<<< HEAD
     // move the struct from the unsortedReceivedValues subvector to the
     // finalValues vector to get an ordering
-=======
-
->>>>>>> 19e1063d
     value<DT, IT> currentValue
       = unsortedReceivedValues[rankIdOfMaxScalar].back();
     // we send the globalId and the the order via one send command,

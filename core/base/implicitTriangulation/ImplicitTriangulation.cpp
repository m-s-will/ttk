--- conflicted
+++ resolved
@@ -2950,42 +2950,8 @@
 
   this->ghostCellsPerOwner_.resize(ttk::MPIsize_);
 
-<<<<<<< HEAD
-  this->neighborCellBBoxes_.resize(ttk::MPIsize_);
-  auto &localBBox{this->neighborCellBBoxes_[ttk::MPIrank_]};
-
-  ttk::SimplexId localBBox_x_min{this->localGridOffset_[0]
-                                 + this->dimensions_[0]},
-    localBBox_y_min{this->localGridOffset_[1] + this->dimensions_[1]},
-    localBBox_z_min{this->localGridOffset_[2] + this->dimensions_[2]};
-  ttk::SimplexId localBBox_x_max{this->localGridOffset_[0]},
-    localBBox_y_max{this->localGridOffset_[1]},
-    localBBox_z_max{this->localGridOffset_[2]};
-
-#ifdef TTK_ENABLE_OPENMP
-#pragma omp parallel for reduction(                          \
-    min : localBBox_x_min, localBBox_y_min, localBBox_z_min) \
-  reduction(max : localBBox_x_max, localBBox_y_max, localBBox_z_max)
-#endif
-  for(SimplexId lcid = 0; lcid < nLocCells; ++lcid) {
-    // only keep non-ghost cells
-    if(this->cellGhost_[lcid / nTetraPerCube] == 1) {
-      continue;
-    }
-    // local vertex coordinates
-    std::array<SimplexId, 3> p{};
-    if(this->dimensionality_ == 3) {
-      this->tetrahedronToPosition(lcid, p.data());
-    } else if(this->dimensionality_ == 2) {
-      this->triangleToPosition2d(lcid, p.data());
-      // compatibility with tetrahedronToPosition; fix a bounding box
-      // error in the first axis
-      p[0] /= 2;
-    }
-=======
   const auto spacing{this->metaGrid_->spacing_};
   const auto origin{this->metaGrid_->origin_};
->>>>>>> 1691206a
 
   this->neighborCellBBoxes_.resize(ttk::MPIsize_);
 

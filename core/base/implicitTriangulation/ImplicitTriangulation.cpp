#include <ImplicitTriangulation.h>

#include <numeric>

using namespace std;
using namespace ttk;

#define CASE_EDGE_POSITION_L_3D \
  case EdgePosition::L_xnn_3D:  \
  case EdgePosition::L_xn0_3D:  \
  case EdgePosition::L_xnN_3D:  \
  case EdgePosition::L_x0n_3D:  \
  case EdgePosition::L_x00_3D:  \
  case EdgePosition::L_x0N_3D:  \
  case EdgePosition::L_xNn_3D:  \
  case EdgePosition::L_xN0_3D:  \
  case EdgePosition::L_xNN_3D
#define CASE_EDGE_POSITION_H_3D \
  case EdgePosition::H_nyn_3D:  \
  case EdgePosition::H_ny0_3D:  \
  case EdgePosition::H_nyN_3D:  \
  case EdgePosition::H_0yn_3D:  \
  case EdgePosition::H_0y0_3D:  \
  case EdgePosition::H_0yN_3D:  \
  case EdgePosition::H_Nyn_3D:  \
  case EdgePosition::H_Ny0_3D:  \
  case EdgePosition::H_NyN_3D
#define CASE_EDGE_POSITION_P_3D \
  case EdgePosition::P_nnz_3D:  \
  case EdgePosition::P_n0z_3D:  \
  case EdgePosition::P_nNz_3D:  \
  case EdgePosition::P_0nz_3D:  \
  case EdgePosition::P_00z_3D:  \
  case EdgePosition::P_0Nz_3D:  \
  case EdgePosition::P_Nnz_3D:  \
  case EdgePosition::P_N0z_3D:  \
  case EdgePosition::P_NNz_3D
#define CASE_EDGE_POSITION_D1_3D \
  case EdgePosition::D1_xyn_3D:  \
  case EdgePosition::D1_xy0_3D:  \
  case EdgePosition::D1_xyN_3D
#define CASE_EDGE_POSITION_D2_3D \
  case EdgePosition::D2_nyz_3D:  \
  case EdgePosition::D2_0yz_3D:  \
  case EdgePosition::D2_Nyz_3D
#define CASE_EDGE_POSITION_D3_3D \
  case EdgePosition::D3_xnz_3D:  \
  case EdgePosition::D3_x0z_3D:  \
  case EdgePosition::D3_xNz_3D
#define CASE_EDGE_POSITION_L_2D \
  case EdgePosition::L_xn_2D:   \
  case EdgePosition::L_x0_2D:   \
  case EdgePosition::L_xN_2D
#define CASE_EDGE_POSITION_H_2D \
  case EdgePosition::H_ny_2D:   \
  case EdgePosition::H_0y_2D:   \
  case EdgePosition::H_Ny_2D

ImplicitTriangulation::ImplicitTriangulation()
  : cellNumber_{}, vertexNumber_{}, edgeNumber_{}, triangleNumber_{},
    tetrahedronNumber_{}, isAccelerated_{} {
  setDebugMsgPrefix("ImplicitTriangulation");
#ifdef TTK_ENABLE_MPI
  this->hasPreconditionedDistributedEdges_ = true;
  this->hasPreconditionedDistributedTriangles_ = true;
#endif // TTK_ENABLE_MPI
}

ImplicitTriangulation::~ImplicitTriangulation() = default;

int ImplicitTriangulation::setInputGrid(const float &xOrigin,
                                        const float &yOrigin,
                                        const float &zOrigin,
                                        const float &xSpacing,
                                        const float &ySpacing,
                                        const float &zSpacing,
                                        const SimplexId &xDim,
                                        const SimplexId &yDim,
                                        const SimplexId &zDim) {

  // Dimensionality //
  if(xDim < 1 or yDim < 1 or zDim < 1)
    dimensionality_ = -1;
  else if(xDim > 1 and yDim > 1 and zDim > 1)
    dimensionality_ = 3;
  else if((xDim > 1 and yDim > 1) or (yDim > 1 and zDim > 1)
          or (xDim > 1 and zDim > 1))
    dimensionality_ = 2;
  else if(xDim > 1 or yDim > 1 or zDim > 1)
    dimensionality_ = 1;
  else
    dimensionality_ = 0;

  // Essentials //
  origin_[0] = xOrigin;
  origin_[1] = yOrigin;
  origin_[2] = zOrigin;
  spacing_[0] = xSpacing;
  spacing_[1] = ySpacing;
  spacing_[2] = zSpacing;
  dimensions_[0] = xDim;
  dimensions_[1] = yDim;
  dimensions_[2] = zDim;
  nbvoxels_[0] = xDim - 1;
  nbvoxels_[1] = yDim - 1;
  nbvoxels_[2] = zDim - 1;

  if(dimensionality_ == 3) {
    // VertexShift
    vshift_[0] = xDim;
    vshift_[1] = xDim * yDim;
    // EdgeSetDimensions
    esetdims_[0] = (xDim - 1) * yDim * zDim;
    esetdims_[1] = xDim * (yDim - 1) * zDim;
    esetdims_[2] = xDim * yDim * (zDim - 1);
    esetdims_[3] = (xDim - 1) * (yDim - 1) * zDim;
    esetdims_[4] = xDim * (yDim - 1) * (zDim - 1);
    esetdims_[5] = (xDim - 1) * yDim * (zDim - 1);
    esetdims_[6] = (xDim - 1) * (yDim - 1) * (zDim - 1);
    // EdgeSetShift
    esetshift_[0] = esetdims_[0];
    for(int k = 1; k < 7; ++k)
      esetshift_[k] = esetshift_[k - 1] + esetdims_[k];
    // EdgeShift
    eshift_[0] = xDim - 1;
    eshift_[1] = (xDim - 1) * yDim;
    eshift_[2] = xDim;
    eshift_[3] = xDim * (yDim - 1);
    eshift_[4] = xDim;
    eshift_[5] = xDim * yDim;
    eshift_[6] = xDim - 1;
    eshift_[7] = (xDim - 1) * (yDim - 1);
    eshift_[8] = xDim;
    eshift_[9] = xDim * (yDim - 1);
    eshift_[10] = xDim - 1;
    eshift_[11] = (xDim - 1) * yDim;
    eshift_[12] = xDim - 1;
    eshift_[13] = (xDim - 1) * (yDim - 1);
    // TriangleSetDimensions
    tsetdims_[0] = (xDim - 1) * (yDim - 1) * zDim * 2;
    tsetdims_[1] = (xDim - 1) * yDim * (zDim - 1) * 2;
    tsetdims_[2] = xDim * (yDim - 1) * (zDim - 1) * 2;
    tsetdims_[3] = (xDim - 1) * (yDim - 1) * (zDim - 1) * 2;
    tsetdims_[4] = (xDim - 1) * (yDim - 1) * (zDim - 1) * 2;
    tsetdims_[5] = (xDim - 1) * (yDim - 1) * (zDim - 1) * 2;
    // TriangleSetShift
    tsetshift_[0] = tsetdims_[0];
    for(int k = 1; k < 6; ++k)
      tsetshift_[k] = tsetshift_[k - 1] + tsetdims_[k];
    // TriangleShift
    tshift_[0] = (xDim - 1) * 2;
    tshift_[1] = (xDim - 1) * (yDim - 1) * 2;
    tshift_[2] = (xDim - 1) * 2;
    tshift_[3] = (xDim - 1) * yDim * 2;
    tshift_[4] = xDim * 2;
    tshift_[5] = xDim * (yDim - 1) * 2;
    tshift_[6] = (xDim - 1) * 2;
    tshift_[7] = (xDim - 1) * (yDim - 1) * 2;
    tshift_[8] = (xDim - 1) * 2;
    tshift_[9] = (xDim - 1) * (yDim - 1) * 2;
    tshift_[10] = (xDim - 1) * 2;
    tshift_[11] = (xDim - 1) * (yDim - 1) * 2;
    // TetrahedronShift
    tetshift_[0] = (xDim - 1) * 6;
    tetshift_[1] = (xDim - 1) * (yDim - 1) * 6;

    // Numbers
    vertexNumber_ = xDim * yDim * zDim;
    edgeNumber_ = 0;
    for(int k = 0; k < 7; ++k)
      edgeNumber_ += esetdims_[k];
    triangleNumber_ = 0;
    for(int k = 0; k < 6; ++k)
      triangleNumber_ += tsetdims_[k];
    tetrahedronNumber_ = (xDim - 1) * (yDim - 1) * (zDim - 1) * 6;
    cellNumber_ = tetrahedronNumber_;

    checkAcceleration();
  } else if(dimensionality_ == 2) {
    // dimensions selectors
    if(xDim == 1) {
      Di_ = 1;
      Dj_ = 2;
    } else if(yDim == 1) {
      Di_ = 0;
      Dj_ = 2;
    } else {
      Di_ = 0;
      Dj_ = 1;
    }
    // VertexShift
    vshift_[0] = dimensions_[Di_];
    // EdgeSetDimensions
    esetdims_[0] = (dimensions_[Di_] - 1) * dimensions_[Dj_];
    esetdims_[1] = dimensions_[Di_] * (dimensions_[Dj_] - 1);
    esetdims_[2] = (dimensions_[Di_] - 1) * (dimensions_[Dj_] - 1);
    // EdgeSetShift
    esetshift_[0] = esetdims_[0];
    for(int k = 1; k < 3; ++k)
      esetshift_[k] = esetshift_[k - 1] + esetdims_[k];
    // EdgeShift
    eshift_[0] = dimensions_[Di_] - 1;
    eshift_[2] = dimensions_[Di_];
    eshift_[4] = dimensions_[Di_] - 1;
    // TriangleShift
    tshift_[0] = (dimensions_[Di_] - 1) * 2;

    // Numbers
    vertexNumber_ = dimensions_[Di_] * dimensions_[Dj_];
    edgeNumber_ = 0;
    for(int k = 0; k < 3; ++k)
      edgeNumber_ += esetdims_[k];
    triangleNumber_ = (dimensions_[Di_] - 1) * (dimensions_[Dj_] - 1) * 2;
    cellNumber_ = triangleNumber_;

    checkAcceleration();
  } else if(dimensionality_ == 1) {
    // dimensions selectors
    for(int k = 0; k < 3; ++k) {
      if(dimensions_[k] > 1) {
        Di_ = k;
        break;
      }
    }

    // Numbers
    vertexNumber_ = dimensions_[Di_];
    edgeNumber_ = vertexNumber_ - 1;
    cellNumber_ = edgeNumber_;
  }

  return 0;
}

int ImplicitTriangulation::checkAcceleration() {
  isAccelerated_ = false;

  unsigned long long int msb[3];
  if(dimensionality_ == 3) {
    bool allDimensionsArePowerOfTwo = true;
    for(int k = 0; k < 3; ++k)
      if(!isPowerOfTwo(dimensions_[k], msb[k]))
        allDimensionsArePowerOfTwo = false;

    if(allDimensionsArePowerOfTwo) {
      mod_[0] = dimensions_[0] - 1;
      mod_[1] = dimensions_[0] * dimensions_[1] - 1;
      div_[0] = msb[0];
      div_[1] = msb[0] + msb[1];
      isAccelerated_ = true;
    }
  } else if(dimensionality_ == 2) {
    bool isDi = isPowerOfTwo(dimensions_[Di_], msb[Di_]);
    bool isDj = isPowerOfTwo(dimensions_[Dj_], msb[Dj_]);
    bool allDimensionsArePowerOfTwo = (isDi and isDj);

    if(allDimensionsArePowerOfTwo) {
      mod_[0] = dimensions_[Di_] - 1;
      div_[0] = msb[Di_];
      isAccelerated_ = true;
    }
  }

  if(isAccelerated_) {
    printMsg("Accelerated getVertex*() requests.", debug::Priority::INFO);
  }

  return 0;
}

bool ImplicitTriangulation::isPowerOfTwo(unsigned long long int v,
                                         unsigned long long int &r) {
  if(v && !(v & (v - 1))) {
    r = 0;
    while(v >>= 1)
      r++;
    return true;
  }
  return false;
}

template <typename Derived>
bool ImplicitTriangulationCRTP<Derived>::TTK_TRIANGULATION_INTERNAL(
  isVertexOnBoundary)(const SimplexId &vertexId) const {

#ifdef TTK_ENABLE_MPI
  if(this->metaGrid_ != nullptr) {
    return this->isVertexOnGlobalBoundaryInternal(vertexId);
  }
#endif // TTK_ENABLE_MPI

#ifndef TTK_ENABLE_KAMIKAZE
  if(vertexId < 0 or vertexId >= vertexNumber_)
    return false;
#endif // !TTK_ENABLE_KAMIKAZE

  switch(this->underlying().getVertexPosition(vertexId)) {
    case VertexPosition::CENTER_3D:
    case VertexPosition::CENTER_2D:
    case VertexPosition::CENTER_1D:
      return false;
    default:
      return true;
  }
}

template <typename Derived>
bool ImplicitTriangulationCRTP<Derived>::TTK_TRIANGULATION_INTERNAL(
  isEdgeOnBoundary)(const SimplexId &edgeId) const {

#ifdef TTK_ENABLE_MPI
  if(this->metaGrid_ != nullptr) {
    return this->isEdgeOnGlobalBoundaryInternal(edgeId);
  }
#endif // TTK_ENABLE_MPI

#ifndef TTK_ENABLE_KAMIKAZE
  if(edgeId < 0 or edgeId >= edgeNumber_)
    return false;
#endif // !TTK_ENABLE_KAMIKAZE

  switch(this->underlying().getEdgePosition(edgeId)) {
    case EdgePosition::L_xnn_3D:
    case EdgePosition::H_nyn_3D:
    case EdgePosition::P_nnz_3D:
    case EdgePosition::D1_xyn_3D:
    case EdgePosition::D2_nyz_3D:
    case EdgePosition::D3_xnz_3D:
    case EdgePosition::D4_3D:
    case EdgePosition::L_xn_2D:
    case EdgePosition::H_ny_2D:
    case EdgePosition::D1_2D:
      return false;
    default:
      break;
  }
  return true;
}

bool ImplicitTriangulation::TTK_TRIANGULATION_INTERNAL(isTriangleOnBoundary)(
  const SimplexId &triangleId) const {

#ifdef TTK_ENABLE_MPI
  if(this->metaGrid_ != nullptr) {
    return this->isTriangleOnGlobalBoundaryInternal(triangleId);
  }
#endif // TTK_ENABLE_MPI

#ifndef TTK_ENABLE_KAMIKAZE
  if(triangleId < 0 or triangleId >= triangleNumber_)
    return false;
#endif // !TTK_ENABLE_KAMIKAZE

  if(dimensionality_ == 3)
    return (TTK_TRIANGULATION_INTERNAL(getTriangleStarNumber)(triangleId) == 1);

  return false;
}

template <typename Derived>
int ImplicitTriangulationCRTP<Derived>::TTK_TRIANGULATION_INTERNAL(
  getVertexNeighbor)(const SimplexId &vertexId,
                     const int &localNeighborId,
                     SimplexId &neighborId) const {

#ifndef TTK_ENABLE_KAMIKAZE
  if(localNeighborId < 0
     or localNeighborId >= getVertexNeighborNumber(vertexId))
    return -1;
#endif // !TTK_ENABLE_KAMIKAZE

  switch(this->underlying().getVertexPosition(vertexId)) {
    case VertexPosition::CENTER_3D:
      neighborId = vertexId + this->vertexNeighborABCDEFGH_[localNeighborId];
      break;
    case VertexPosition::FRONT_FACE_3D:
      neighborId = vertexId + this->vertexNeighborABCD_[localNeighborId];
      break;
    case VertexPosition::BACK_FACE_3D:
      neighborId = vertexId + this->vertexNeighborEFGH_[localNeighborId];
      break;
    case VertexPosition::TOP_FACE_3D:
      neighborId = vertexId + this->vertexNeighborAEFB_[localNeighborId];
      break;
    case VertexPosition::BOTTOM_FACE_3D:
      neighborId = vertexId + this->vertexNeighborGHDC_[localNeighborId];
      break;
    case VertexPosition::LEFT_FACE_3D:
      neighborId = vertexId + this->vertexNeighborAEGC_[localNeighborId];
      break;
    case VertexPosition::RIGHT_FACE_3D:
      neighborId = vertexId + this->vertexNeighborBFHD_[localNeighborId];
      break;
    case VertexPosition::TOP_FRONT_EDGE_3D: // ab
      neighborId = vertexId + this->vertexNeighborAB_[localNeighborId];
      break;
    case VertexPosition::BOTTOM_FRONT_EDGE_3D: // cd
      neighborId = vertexId + this->vertexNeighborCD_[localNeighborId];
      break;
    case VertexPosition::LEFT_FRONT_EDGE_3D: // ac
      neighborId = vertexId + this->vertexNeighborAC_[localNeighborId];
      break;
    case VertexPosition::RIGHT_FRONT_EDGE_3D: // bd
      neighborId = vertexId + this->vertexNeighborBD_[localNeighborId];
      break;
    case VertexPosition::TOP_BACK_EDGE_3D: // ef
      neighborId = vertexId + this->vertexNeighborEF_[localNeighborId];
      break;
    case VertexPosition::BOTTOM_BACK_EDGE_3D: // gh
      neighborId = vertexId + this->vertexNeighborGH_[localNeighborId];
      break;
    case VertexPosition::LEFT_BACK_EDGE_3D: // eg
      neighborId = vertexId + this->vertexNeighborEG_[localNeighborId];
      break;
    case VertexPosition::RIGHT_BACK_EDGE_3D: // fh
      neighborId = vertexId + this->vertexNeighborFH_[localNeighborId];
      break;
    case VertexPosition::TOP_LEFT_EDGE_3D: // ae
      neighborId = vertexId + this->vertexNeighborAE_[localNeighborId];
      break;
    case VertexPosition::TOP_RIGHT_EDGE_3D: // bf
      neighborId = vertexId + this->vertexNeighborBF_[localNeighborId];
      break;
    case VertexPosition::BOTTOM_LEFT_EDGE_3D: // cg
      neighborId = vertexId + this->vertexNeighborCG_[localNeighborId];
      break;
    case VertexPosition::BOTTOM_RIGHT_EDGE_3D: // dh
      neighborId = vertexId + this->vertexNeighborDH_[localNeighborId];
      break;
    case VertexPosition::TOP_LEFT_FRONT_CORNER_3D: // a
      neighborId = vertexId + this->vertexNeighborA_[localNeighborId];
      break;
    case VertexPosition::TOP_RIGHT_FRONT_CORNER_3D: // b
      neighborId = vertexId + this->vertexNeighborB_[localNeighborId];
      break;
    case VertexPosition::BOTTOM_LEFT_FRONT_CORNER_3D: // c
      neighborId = vertexId + this->vertexNeighborC_[localNeighborId];
      break;
    case VertexPosition::BOTTOM_RIGHT_FRONT_CORNER_3D: // d
      neighborId = vertexId + this->vertexNeighborD_[localNeighborId];
      break;
    case VertexPosition::TOP_LEFT_BACK_CORNER_3D: // e
      neighborId = vertexId + this->vertexNeighborE_[localNeighborId];
      break;
    case VertexPosition::TOP_RIGHT_BACK_CORNER_3D: // f
      neighborId = vertexId + this->vertexNeighborF_[localNeighborId];
      break;
    case VertexPosition::BOTTOM_LEFT_BACK_CORNER_3D: // g
      neighborId = vertexId + this->vertexNeighborG_[localNeighborId];
      break;
    case VertexPosition::BOTTOM_RIGHT_BACK_CORNER_3D: // h
      neighborId = vertexId + this->vertexNeighborH_[localNeighborId];
      break;
    case VertexPosition::CENTER_2D:
      neighborId = vertexId + this->vertexNeighbor2dABCD_[localNeighborId];
      break;
    case VertexPosition::TOP_EDGE_2D:
      neighborId = vertexId + this->vertexNeighbor2dAB_[localNeighborId];
      break;
    case VertexPosition::BOTTOM_EDGE_2D:
      neighborId = vertexId + this->vertexNeighbor2dCD_[localNeighborId];
      break;
    case VertexPosition::LEFT_EDGE_2D:
      neighborId = vertexId + this->vertexNeighbor2dAC_[localNeighborId];
      break;
    case VertexPosition::RIGHT_EDGE_2D:
      neighborId = vertexId + this->vertexNeighbor2dBD_[localNeighborId];
      break;
    case VertexPosition::TOP_LEFT_CORNER_2D: // a
      neighborId = vertexId + this->vertexNeighbor2dA_[localNeighborId];
      break;
    case VertexPosition::TOP_RIGHT_CORNER_2D: // b
      neighborId = vertexId + this->vertexNeighbor2dB_[localNeighborId];
      break;
    case VertexPosition::BOTTOM_LEFT_CORNER_2D: // c
      neighborId = vertexId + this->vertexNeighbor2dC_[localNeighborId];
      break;
    case VertexPosition::BOTTOM_RIGHT_CORNER_2D: // d
      neighborId = vertexId + this->vertexNeighbor2dD_[localNeighborId];
      break;
    case VertexPosition::CENTER_1D:
      neighborId = (localNeighborId == 0 ? vertexId + 1 : vertexId - 1);
      break;
    case VertexPosition::LEFT_CORNER_1D:
      neighborId = vertexId + 1;
      break;
    case VertexPosition::RIGHT_CORNER_1D:
      neighborId = vertexId - 1;
      break;
    default:
      neighborId = -1;
      break;
  }

  return 0;
}

const vector<vector<SimplexId>> *
  ImplicitTriangulation::TTK_TRIANGULATION_INTERNAL(getVertexNeighbors)() {
  if(vertexNeighborList_.empty()) {
    Timer t;
    vertexNeighborList_.resize(vertexNumber_);
    for(SimplexId i = 0; i < vertexNumber_; ++i) {
      vertexNeighborList_[i].resize(getVertexNeighborNumber(i));
      for(SimplexId j = 0; j < (SimplexId)vertexNeighborList_[i].size(); ++j)
        getVertexNeighbor(i, j, vertexNeighborList_[i][j]);
    }

    printMsg("Built " + to_string(vertexNumber_) + " vertex neighbors.", 1,
             t.getElapsedTime(), 1);
  }

  return &vertexNeighborList_;
}

SimplexId ImplicitTriangulation::getVertexEdgeNumberInternal(
  const SimplexId &vertexId) const {
  return TTK_TRIANGULATION_INTERNAL(getVertexNeighborNumber)(vertexId);
}

template <typename Derived>
int ImplicitTriangulationCRTP<Derived>::getVertexEdgeInternal(
  const SimplexId &vertexId, const int &localEdgeId, SimplexId &edgeId) const {
#ifndef TTK_ENABLE_KAMIKAZE
  if(localEdgeId < 0 or localEdgeId >= getVertexEdgeNumberInternal(vertexId))
    return -1;
#endif
  //    e--------f
  //   /|       /|
  //  / |      / |
  // a--g-----b--h
  // | /      | /
  // |/       |/
  // c--------d
  //
  // Classement des "Edges" et dans cet ordre:
  // L: largeur (type ab)
  // H: hauteur (type ac)
  // P: profondeur (type ae)
  // D1: diagonale1 (type bc)
  // D2: diagonale2 (type ag)
  // D3: diagonale3 (type be)
  // D4: diagonale4 (type bg)

  const auto &p = this->underlying().getVertexCoords(vertexId);

  switch(this->underlying().getVertexPosition(vertexId)) {
    case VertexPosition::CENTER_3D:
      edgeId = getVertexEdgeABCDEFGH(p.data(), localEdgeId);
      break;
    case VertexPosition::FRONT_FACE_3D:
      edgeId = getVertexEdgeABDC(p.data(), localEdgeId);
      break;
    case VertexPosition::BACK_FACE_3D:
      edgeId = getVertexEdgeEFHG(p.data(), localEdgeId);
      break;
    case VertexPosition::TOP_FACE_3D:
      edgeId = getVertexEdgeAEFB(p.data(), localEdgeId);
      break;
    case VertexPosition::BOTTOM_FACE_3D:
      edgeId = getVertexEdgeGHDC(p.data(), localEdgeId);
      break;
    case VertexPosition::LEFT_FACE_3D:
      edgeId = getVertexEdgeAEGC(p.data(), localEdgeId);
      break;
    case VertexPosition::RIGHT_FACE_3D:
      edgeId = getVertexEdgeBFHD(p.data(), localEdgeId);
      break;
    case VertexPosition::TOP_FRONT_EDGE_3D: // ab
      edgeId = getVertexEdgeAB(p.data(), localEdgeId);
      break;
    case VertexPosition::BOTTOM_FRONT_EDGE_3D: // cd
      edgeId = getVertexEdgeCD(p.data(), localEdgeId);
      break;
    case VertexPosition::LEFT_FRONT_EDGE_3D: // ac
      edgeId = getVertexEdgeAC(p.data(), localEdgeId);
      break;
    case VertexPosition::RIGHT_FRONT_EDGE_3D: // bd
      edgeId = getVertexEdgeBD(p.data(), localEdgeId);
      break;
    case VertexPosition::TOP_BACK_EDGE_3D: // ef
      edgeId = getVertexEdgeEF(p.data(), localEdgeId);
      break;
    case VertexPosition::BOTTOM_BACK_EDGE_3D: // gh
      edgeId = getVertexEdgeGH(p.data(), localEdgeId);
      break;
    case VertexPosition::LEFT_BACK_EDGE_3D: // eg
      edgeId = getVertexEdgeEG(p.data(), localEdgeId);
      break;
    case VertexPosition::RIGHT_BACK_EDGE_3D: // fh
      edgeId = getVertexEdgeFH(p.data(), localEdgeId);
      break;
    case VertexPosition::TOP_LEFT_EDGE_3D: // ae
      edgeId = getVertexEdgeAE(p.data(), localEdgeId);
      break;
    case VertexPosition::TOP_RIGHT_EDGE_3D: // bf
      edgeId = getVertexEdgeBF(p.data(), localEdgeId);
      break;
    case VertexPosition::BOTTOM_LEFT_EDGE_3D: // cg
      edgeId = getVertexEdgeCG(p.data(), localEdgeId);
      break;
    case VertexPosition::BOTTOM_RIGHT_EDGE_3D: // dh
      edgeId = getVertexEdgeDH(p.data(), localEdgeId);
      break;
    case VertexPosition::TOP_LEFT_FRONT_CORNER_3D: // a
      edgeId = getVertexEdgeA(p.data(), localEdgeId);
      break;
    case VertexPosition::TOP_RIGHT_FRONT_CORNER_3D: // b
      edgeId = getVertexEdgeB(p.data(), localEdgeId);
      break;
    case VertexPosition::BOTTOM_LEFT_FRONT_CORNER_3D: // c
      edgeId = getVertexEdgeC(p.data(), localEdgeId);
      break;
    case VertexPosition::BOTTOM_RIGHT_FRONT_CORNER_3D: // d
      edgeId = getVertexEdgeD(p.data(), localEdgeId);
      break;
    case VertexPosition::TOP_LEFT_BACK_CORNER_3D: // e
      edgeId = getVertexEdgeE(p.data(), localEdgeId);
      break;
    case VertexPosition::TOP_RIGHT_BACK_CORNER_3D: // f
      edgeId = getVertexEdgeF(p.data(), localEdgeId);
      break;
    case VertexPosition::BOTTOM_LEFT_BACK_CORNER_3D: // g
      edgeId = getVertexEdgeG(p.data(), localEdgeId);
      break;
    case VertexPosition::BOTTOM_RIGHT_BACK_CORNER_3D: // h
      edgeId = getVertexEdgeH(p.data(), localEdgeId);
      break;
    case VertexPosition::CENTER_2D:
      edgeId = getVertexEdge2dABCD(p.data(), localEdgeId);
      break;
    case VertexPosition::TOP_EDGE_2D:
      edgeId = getVertexEdge2dAB(p.data(), localEdgeId);
      break;
    case VertexPosition::BOTTOM_EDGE_2D:
      edgeId = getVertexEdge2dCD(p.data(), localEdgeId);
      break;
    case VertexPosition::LEFT_EDGE_2D:
      edgeId = getVertexEdge2dAC(p.data(), localEdgeId);
      break;
    case VertexPosition::RIGHT_EDGE_2D:
      edgeId = getVertexEdge2dBD(p.data(), localEdgeId);
      break;
    case VertexPosition::TOP_LEFT_CORNER_2D: // a
      edgeId = getVertexEdge2dA(p.data(), localEdgeId);
      break;
    case VertexPosition::TOP_RIGHT_CORNER_2D: // b
      edgeId = getVertexEdge2dB(p.data(), localEdgeId);
      break;
    case VertexPosition::BOTTOM_LEFT_CORNER_2D: // c
      edgeId = getVertexEdge2dC(p.data(), localEdgeId);
      break;
    case VertexPosition::BOTTOM_RIGHT_CORNER_2D: // d
      edgeId = getVertexEdge2dD(p.data(), localEdgeId);
      break;
    case VertexPosition::CENTER_1D:
      edgeId = (localEdgeId == 0 ? vertexId : vertexId - 1);
      break;
    case VertexPosition::LEFT_CORNER_1D:
      edgeId = vertexId;
      break;
    case VertexPosition::RIGHT_CORNER_1D:
      edgeId = vertexId - 1;
      break;
    default:
      edgeId = -1;
  }

  return 0;
}

const vector<vector<SimplexId>> *
  ImplicitTriangulation::getVertexEdgesInternal() {
  if(vertexEdgeList_.empty()) {
    Timer t;

    vertexEdgeList_.resize(vertexNumber_);
    for(SimplexId i = 0; i < vertexNumber_; ++i) {
      vertexEdgeList_[i].resize(getVertexEdgeNumberInternal(i));
      for(SimplexId j = 0; j < (SimplexId)vertexEdgeList_[i].size(); ++j)
        getVertexEdgeInternal(i, j, vertexEdgeList_[i][j]);
    }

    printMsg("Built " + to_string(vertexNumber_) + " vertex edges.", 1,
             t.getElapsedTime(), 1);
  }

  return &vertexEdgeList_;
}

template <typename Derived>
SimplexId ImplicitTriangulationCRTP<Derived>::getVertexTriangleNumberInternal(
  const SimplexId &vertexId) const {
#ifndef TTK_ENABLE_KAMIKAZE
  if(vertexId < 0 or vertexId >= vertexNumber_)
    return -1;
#endif

  switch(this->underlying().getVertexPosition(vertexId)) {
    case VertexPosition::CENTER_3D:
      return 36;
    case VertexPosition::FRONT_FACE_3D:
    case VertexPosition::BACK_FACE_3D:
    case VertexPosition::TOP_FACE_3D:
    case VertexPosition::BOTTOM_FACE_3D:
    case VertexPosition::LEFT_FACE_3D:
    case VertexPosition::RIGHT_FACE_3D:
      return 21;
    case VertexPosition::TOP_FRONT_EDGE_3D: // ab
    case VertexPosition::RIGHT_FRONT_EDGE_3D: // bd
    case VertexPosition::BOTTOM_BACK_EDGE_3D: // gh
    case VertexPosition::LEFT_BACK_EDGE_3D: // eg
    case VertexPosition::BOTTOM_LEFT_EDGE_3D: // cg
    case VertexPosition::TOP_RIGHT_EDGE_3D: // bf
      return 15;
    case VertexPosition::TOP_RIGHT_FRONT_CORNER_3D: // b
    case VertexPosition::BOTTOM_LEFT_BACK_CORNER_3D: // g
      return 12;
    case VertexPosition::TOP_BACK_EDGE_3D: // ef
    case VertexPosition::BOTTOM_FRONT_EDGE_3D: // cd
    case VertexPosition::LEFT_FRONT_EDGE_3D: // ac
    case VertexPosition::TOP_LEFT_EDGE_3D: // ae
    case VertexPosition::RIGHT_BACK_EDGE_3D: // fh
    case VertexPosition::BOTTOM_RIGHT_EDGE_3D: // dh
      return 9;
    case VertexPosition::TOP_LEFT_FRONT_CORNER_3D: // a
    case VertexPosition::BOTTOM_LEFT_FRONT_CORNER_3D: // c
    case VertexPosition::BOTTOM_RIGHT_FRONT_CORNER_3D: // d
    case VertexPosition::TOP_LEFT_BACK_CORNER_3D: // e
    case VertexPosition::TOP_RIGHT_BACK_CORNER_3D: // f
    case VertexPosition::BOTTOM_RIGHT_BACK_CORNER_3D: // h
      return 5;
    default: // 1D + 2D
      break;
  }

  return 0;
}

template <typename Derived>
int ImplicitTriangulationCRTP<Derived>::getVertexTriangleInternal(
  const SimplexId &vertexId,
  const int &localTriangleId,
  SimplexId &triangleId) const {
#ifndef TTK_ENABLE_KAMIKAZE
  if(localTriangleId < 0
     or localTriangleId >= getVertexTriangleNumberInternal(vertexId))
    return -1;
#endif

  const auto &p = this->underlying().getVertexCoords(vertexId);

  switch(this->underlying().getVertexPosition(vertexId)) {
    case VertexPosition::CENTER_3D:
      triangleId = getVertexTriangleABCDEFGH(p.data(), localTriangleId);
      break;
    case VertexPosition::FRONT_FACE_3D:
      triangleId = getVertexTriangleABDC(p.data(), localTriangleId);
      break;
    case VertexPosition::BACK_FACE_3D:
      triangleId = getVertexTriangleEFHG(p.data(), localTriangleId);
      break;
    case VertexPosition::TOP_FACE_3D:
      triangleId = getVertexTriangleAEFB(p.data(), localTriangleId);
      break;
    case VertexPosition::BOTTOM_FACE_3D:
      triangleId = getVertexTriangleGHDC(p.data(), localTriangleId);
      break;
    case VertexPosition::LEFT_FACE_3D:
      triangleId = getVertexTriangleAEGC(p.data(), localTriangleId);
      break;
    case VertexPosition::RIGHT_FACE_3D:
      triangleId = getVertexTriangleBFHD(p.data(), localTriangleId);
      break;
    case VertexPosition::TOP_FRONT_EDGE_3D: // ab
      triangleId = getVertexTriangleAB(p.data(), localTriangleId);
      break;
    case VertexPosition::BOTTOM_FRONT_EDGE_3D: // cd
      triangleId = getVertexTriangleCD(p.data(), localTriangleId);
      break;
    case VertexPosition::LEFT_FRONT_EDGE_3D: // ac
      triangleId = getVertexTriangleAC(p.data(), localTriangleId);
      break;
    case VertexPosition::RIGHT_FRONT_EDGE_3D: // bd
      triangleId = getVertexTriangleBD(p.data(), localTriangleId);
      break;
    case VertexPosition::TOP_BACK_EDGE_3D: // ef
      triangleId = getVertexTriangleEF(p.data(), localTriangleId);
      break;
    case VertexPosition::BOTTOM_BACK_EDGE_3D: // gh
      triangleId = getVertexTriangleGH(p.data(), localTriangleId);
      break;
    case VertexPosition::LEFT_BACK_EDGE_3D: // eg
      triangleId = getVertexTriangleEG(p.data(), localTriangleId);
      break;
    case VertexPosition::RIGHT_BACK_EDGE_3D: // fh
      triangleId = getVertexTriangleFH(p.data(), localTriangleId);
      break;
    case VertexPosition::TOP_LEFT_EDGE_3D: // ae
      triangleId = getVertexTriangleAE(p.data(), localTriangleId);
      break;
    case VertexPosition::TOP_RIGHT_EDGE_3D: // bf
      triangleId = getVertexTriangleBF(p.data(), localTriangleId);
      break;
    case VertexPosition::BOTTOM_LEFT_EDGE_3D: // cg
      triangleId = getVertexTriangleCG(p.data(), localTriangleId);
      break;
    case VertexPosition::BOTTOM_RIGHT_EDGE_3D: // dh
      triangleId = getVertexTriangleDH(p.data(), localTriangleId);
      break;
    case VertexPosition::TOP_LEFT_FRONT_CORNER_3D: // a
      triangleId = getVertexTriangleA(p.data(), localTriangleId);
      break;
    case VertexPosition::TOP_RIGHT_FRONT_CORNER_3D: // b
      triangleId = getVertexTriangleB(p.data(), localTriangleId);
      break;
    case VertexPosition::BOTTOM_LEFT_FRONT_CORNER_3D: // c
      triangleId = getVertexTriangleC(p.data(), localTriangleId);
      break;
    case VertexPosition::BOTTOM_RIGHT_FRONT_CORNER_3D: // d
      triangleId = getVertexTriangleD(p.data(), localTriangleId);
      break;
    case VertexPosition::TOP_LEFT_BACK_CORNER_3D: // e
      triangleId = getVertexTriangleE(p.data(), localTriangleId);
      break;
    case VertexPosition::TOP_RIGHT_BACK_CORNER_3D: // f
      triangleId = getVertexTriangleF(p.data(), localTriangleId);
      break;
    case VertexPosition::BOTTOM_LEFT_BACK_CORNER_3D: // g
      triangleId = getVertexTriangleG(p.data(), localTriangleId);
      break;
    case VertexPosition::BOTTOM_RIGHT_BACK_CORNER_3D: // h
      triangleId = getVertexTriangleH(p.data(), localTriangleId);
      break;
    default: // 1D + 2D
      triangleId = -1;
      break;
  }

  return 0;
}

const vector<vector<SimplexId>> *
  ImplicitTriangulation::getVertexTrianglesInternal() {
  if(vertexTriangleList_.empty()) {
    Timer t;

    vertexTriangleList_.resize(vertexNumber_);
    for(SimplexId i = 0; i < vertexNumber_; ++i) {
      vertexTriangleList_[i].resize(getVertexTriangleNumberInternal(i));
      for(SimplexId j = 0; j < (SimplexId)vertexTriangleList_[i].size(); ++j)
        getVertexTriangleInternal(i, j, vertexTriangleList_[i][j]);
    }

    printMsg("Built " + to_string(vertexNumber_) + " vertex triangles.", 1,
             t.getElapsedTime(), 1);
  }

  return &vertexTriangleList_;
}

SimplexId ImplicitTriangulation::TTK_TRIANGULATION_INTERNAL(
  getVertexLinkNumber)(const SimplexId &vertexId) const {
  return TTK_TRIANGULATION_INTERNAL(getVertexStarNumber)(vertexId);
}

template <typename Derived>
int ImplicitTriangulationCRTP<Derived>::TTK_TRIANGULATION_INTERNAL(
  getVertexLink)(const SimplexId &vertexId,
                 const int &localLinkId,
                 SimplexId &linkId) const {

#ifndef TTK_ENABLE_KAMIKAZE
  if(localLinkId < 0 or localLinkId >= getVertexLinkNumber(vertexId))
    return -1;
#endif // !TTK_ENABLE_KAMIKAZE

  const auto &p = this->underlying().getVertexCoords(vertexId);

  switch(this->underlying().getVertexPosition(vertexId)) {
    case VertexPosition::CENTER_3D:
      linkId = getVertexLinkABCDEFGH(p.data(), localLinkId);
      break;
    case VertexPosition::FRONT_FACE_3D:
      linkId = getVertexLinkABDC(p.data(), localLinkId);
      break;
    case VertexPosition::BACK_FACE_3D:
      linkId = getVertexLinkEFHG(p.data(), localLinkId);
      break;
    case VertexPosition::TOP_FACE_3D:
      linkId = getVertexLinkAEFB(p.data(), localLinkId);
      break;
    case VertexPosition::BOTTOM_FACE_3D:
      linkId = getVertexLinkGHDC(p.data(), localLinkId);
      break;
    case VertexPosition::LEFT_FACE_3D:
      linkId = getVertexLinkAEGC(p.data(), localLinkId);
      break;
    case VertexPosition::RIGHT_FACE_3D:
      linkId = getVertexLinkBFHD(p.data(), localLinkId);
      break;
    case VertexPosition::TOP_FRONT_EDGE_3D: // ab
      linkId = getVertexLinkAB(p.data(), localLinkId);
      break;
    case VertexPosition::BOTTOM_FRONT_EDGE_3D: // cd
      linkId = getVertexLinkCD(p.data(), localLinkId);
      break;
    case VertexPosition::LEFT_FRONT_EDGE_3D: // ac
      linkId = getVertexLinkAC(p.data(), localLinkId);
      break;
    case VertexPosition::RIGHT_FRONT_EDGE_3D: // bd
      linkId = getVertexLinkBD(p.data(), localLinkId);
      break;
    case VertexPosition::TOP_BACK_EDGE_3D: // ef
      linkId = getVertexLinkEF(p.data(), localLinkId);
      break;
    case VertexPosition::BOTTOM_BACK_EDGE_3D: // gh
      linkId = getVertexLinkGH(p.data(), localLinkId);
      break;
    case VertexPosition::LEFT_BACK_EDGE_3D: // eg
      linkId = getVertexLinkEG(p.data(), localLinkId);
      break;
    case VertexPosition::RIGHT_BACK_EDGE_3D: // fh
      linkId = getVertexLinkFH(p.data(), localLinkId);
      break;
    case VertexPosition::TOP_LEFT_EDGE_3D: // ae
      linkId = getVertexLinkAE(p.data(), localLinkId);
      break;
    case VertexPosition::TOP_RIGHT_EDGE_3D: // bf
      linkId = getVertexLinkBF(p.data(), localLinkId);
      break;
    case VertexPosition::BOTTOM_LEFT_EDGE_3D: // cg
      linkId = getVertexLinkCG(p.data(), localLinkId);
      break;
    case VertexPosition::BOTTOM_RIGHT_EDGE_3D: // dh
      linkId = getVertexLinkDH(p.data(), localLinkId);
      break;
    case VertexPosition::TOP_LEFT_FRONT_CORNER_3D: // a
      linkId = getVertexLinkA(p.data(), localLinkId);
      break;
    case VertexPosition::TOP_RIGHT_FRONT_CORNER_3D: // b
      linkId = getVertexLinkB(p.data(), localLinkId);
      break;
    case VertexPosition::BOTTOM_LEFT_FRONT_CORNER_3D: // c
      linkId = getVertexLinkC(p.data(), localLinkId);
      break;
    case VertexPosition::BOTTOM_RIGHT_FRONT_CORNER_3D: // d
      linkId = getVertexLinkD(p.data(), localLinkId);
      break;
    case VertexPosition::TOP_LEFT_BACK_CORNER_3D: // e
      linkId = getVertexLinkE(p.data(), localLinkId);
      break;
    case VertexPosition::TOP_RIGHT_BACK_CORNER_3D: // f
      linkId = getVertexLinkF(p.data(), localLinkId);
      break;
    case VertexPosition::BOTTOM_LEFT_BACK_CORNER_3D: // g
      linkId = getVertexLinkG(p.data(), localLinkId);
      break;
    case VertexPosition::BOTTOM_RIGHT_BACK_CORNER_3D: // h
      linkId = getVertexLinkH(p.data(), localLinkId);
      break;
    case VertexPosition::CENTER_2D:
      linkId = getVertexLink2dABCD(p.data(), localLinkId);
      break;
    case VertexPosition::TOP_EDGE_2D:
      linkId = getVertexLink2dAB(p.data(), localLinkId);
      break;
    case VertexPosition::BOTTOM_EDGE_2D:
      linkId = getVertexLink2dCD(p.data(), localLinkId);
      break;
    case VertexPosition::LEFT_EDGE_2D:
      linkId = getVertexLink2dAC(p.data(), localLinkId);
      break;
    case VertexPosition::RIGHT_EDGE_2D:
      linkId = getVertexLink2dBD(p.data(), localLinkId);
      break;
    case VertexPosition::TOP_LEFT_CORNER_2D: // a
      linkId = getVertexLink2dA(p.data(), localLinkId);
      break;
    case VertexPosition::TOP_RIGHT_CORNER_2D: // b
      linkId = getVertexLink2dB(p.data(), localLinkId);
      break;
    case VertexPosition::BOTTOM_LEFT_CORNER_2D: // c
      linkId = getVertexLink2dC(p.data(), localLinkId);
      break;
    case VertexPosition::BOTTOM_RIGHT_CORNER_2D: // d
      linkId = getVertexLink2dD(p.data(), localLinkId);
      break;
    default: // 1D
      linkId = -1;
      break;
  };

  return 0;
}

const vector<vector<SimplexId>> *
  ImplicitTriangulation::TTK_TRIANGULATION_INTERNAL(getVertexLinks)() {
  if(vertexLinkList_.empty()) {
    Timer t;

    vertexLinkList_.resize(vertexNumber_);
    for(SimplexId i = 0; i < vertexNumber_; ++i) {
      vertexLinkList_[i].resize(getVertexLinkNumber(i));
      for(SimplexId j = 0; j < (SimplexId)vertexLinkList_[i].size(); ++j)
        getVertexLink(i, j, vertexLinkList_[i][j]);
    }

    printMsg("Built " + to_string(vertexNumber_) + " vertex links.", 1,
             t.getElapsedTime(), 1);
  }

  return &vertexLinkList_;
}

template <typename Derived>
SimplexId ImplicitTriangulationCRTP<Derived>::TTK_TRIANGULATION_INTERNAL(
  getVertexStarNumber)(const SimplexId &vertexId) const {

#ifndef TTK_ENABLE_KAMIKAZE
  if(vertexId < 0 or vertexId >= vertexNumber_)
    return -1;
#endif // !TTK_ENABLE_KAMIKAZE

  switch(this->underlying().getVertexPosition(vertexId)) {
    case VertexPosition::CENTER_3D:
      return 24;
    case VertexPosition::FRONT_FACE_3D:
    case VertexPosition::BACK_FACE_3D:
    case VertexPosition::TOP_FACE_3D:
    case VertexPosition::BOTTOM_FACE_3D:
    case VertexPosition::LEFT_FACE_3D:
    case VertexPosition::RIGHT_FACE_3D:
      return 12;
    case VertexPosition::TOP_FRONT_EDGE_3D: // ab
    case VertexPosition::RIGHT_FRONT_EDGE_3D: // bd
    case VertexPosition::BOTTOM_BACK_EDGE_3D: // gh
    case VertexPosition::LEFT_BACK_EDGE_3D: // eg
    case VertexPosition::BOTTOM_LEFT_EDGE_3D: // cg
    case VertexPosition::TOP_RIGHT_EDGE_3D: // bf
      return 8;
    case VertexPosition::TOP_RIGHT_FRONT_CORNER_3D: // b
    case VertexPosition::BOTTOM_LEFT_BACK_CORNER_3D: // g
    case VertexPosition::CENTER_2D:
      return 6;
    case VertexPosition::TOP_BACK_EDGE_3D: // ef
    case VertexPosition::BOTTOM_FRONT_EDGE_3D: // cd
    case VertexPosition::LEFT_FRONT_EDGE_3D: // ac
    case VertexPosition::TOP_LEFT_EDGE_3D: // ae
    case VertexPosition::RIGHT_BACK_EDGE_3D: // fh
    case VertexPosition::BOTTOM_RIGHT_EDGE_3D: // dh
      return 4;
    case VertexPosition::TOP_EDGE_2D: // ab
    case VertexPosition::BOTTOM_EDGE_2D: // cd
    case VertexPosition::LEFT_EDGE_2D: // ac
    case VertexPosition::RIGHT_EDGE_2D: // bd
      return 3;
    case VertexPosition::TOP_LEFT_FRONT_CORNER_3D: // a
    case VertexPosition::BOTTOM_LEFT_FRONT_CORNER_3D: // c
    case VertexPosition::BOTTOM_RIGHT_FRONT_CORNER_3D: // d
    case VertexPosition::TOP_LEFT_BACK_CORNER_3D: // e
    case VertexPosition::TOP_RIGHT_BACK_CORNER_3D: // f
    case VertexPosition::BOTTOM_RIGHT_BACK_CORNER_3D: // h
    case VertexPosition::TOP_RIGHT_CORNER_2D: // b
    case VertexPosition::BOTTOM_LEFT_CORNER_2D: // c
      return 2;
    case VertexPosition::TOP_LEFT_CORNER_2D: // a
    case VertexPosition::BOTTOM_RIGHT_CORNER_2D: // d
      return 1;
    default: // 1D
      break;
  }

  return 0;
}

template <typename Derived>
int ImplicitTriangulationCRTP<Derived>::TTK_TRIANGULATION_INTERNAL(
  getVertexStar)(const SimplexId &vertexId,
                 const int &localStarId,
                 SimplexId &starId) const {

#ifndef TTK_ENABLE_KAMIKAZE
  if(localStarId < 0 or localStarId >= getVertexStarNumber(vertexId))
    return -1;
#endif // !TTK_ENABLE_KAMIKAZE

  const auto &p = this->underlying().getVertexCoords(vertexId);

  switch(this->underlying().getVertexPosition(vertexId)) {
    case VertexPosition::CENTER_3D:
      starId = getVertexStarABCDEFGH(p.data(), localStarId);
      break;
    case VertexPosition::FRONT_FACE_3D:
      starId = getVertexStarABDC(p.data(), localStarId);
      break;
    case VertexPosition::BACK_FACE_3D:
      starId = getVertexStarEFHG(p.data(), localStarId);
      break;
    case VertexPosition::TOP_FACE_3D:
      starId = getVertexStarAEFB(p.data(), localStarId);
      break;
    case VertexPosition::BOTTOM_FACE_3D:
      starId = getVertexStarGHDC(p.data(), localStarId);
      break;
    case VertexPosition::LEFT_FACE_3D:
      starId = getVertexStarAEGC(p.data(), localStarId);
      break;
    case VertexPosition::RIGHT_FACE_3D:
      starId = getVertexStarBFHD(p.data(), localStarId);
      break;
    case VertexPosition::TOP_FRONT_EDGE_3D: // ab
      starId = getVertexStarAB(p.data(), localStarId);
      break;
    case VertexPosition::BOTTOM_FRONT_EDGE_3D: // cd
      starId = getVertexStarCD(p.data(), localStarId);
      break;
    case VertexPosition::LEFT_FRONT_EDGE_3D: // ac
      starId = getVertexStarAC(p.data(), localStarId);
      break;
    case VertexPosition::RIGHT_FRONT_EDGE_3D: // bd
      starId = getVertexStarBD(p.data(), localStarId);
      break;
    case VertexPosition::TOP_BACK_EDGE_3D: // ef
      starId = getVertexStarEF(p.data(), localStarId);
      break;
    case VertexPosition::BOTTOM_BACK_EDGE_3D: // gh
      starId = getVertexStarGH(p.data(), localStarId);
      break;
    case VertexPosition::LEFT_BACK_EDGE_3D: // eg
      starId = getVertexStarEG(p.data(), localStarId);
      break;
    case VertexPosition::RIGHT_BACK_EDGE_3D: // fh
      starId = getVertexStarFH(p.data(), localStarId);
      break;
    case VertexPosition::TOP_LEFT_EDGE_3D: // ae
      starId = getVertexStarAE(p.data(), localStarId);
      break;
    case VertexPosition::TOP_RIGHT_EDGE_3D: // bf
      starId = getVertexStarBF(p.data(), localStarId);
      break;
    case VertexPosition::BOTTOM_LEFT_EDGE_3D: // cg
      starId = getVertexStarCG(p.data(), localStarId);
      break;
    case VertexPosition::BOTTOM_RIGHT_EDGE_3D: // dh
      starId = getVertexStarDH(p.data(), localStarId);
      break;
    case VertexPosition::TOP_LEFT_FRONT_CORNER_3D: // a
      starId = getVertexStarA(p.data(), localStarId);
      break;
    case VertexPosition::TOP_RIGHT_FRONT_CORNER_3D: // b
      starId = getVertexStarB(p.data(), localStarId);
      break;
    case VertexPosition::BOTTOM_LEFT_FRONT_CORNER_3D: // c
      starId = getVertexStarC(p.data(), localStarId);
      break;
    case VertexPosition::BOTTOM_RIGHT_FRONT_CORNER_3D: // d
      starId = getVertexStarD(p.data(), localStarId);
      break;
    case VertexPosition::TOP_LEFT_BACK_CORNER_3D: // e
      starId = getVertexStarE(p.data(), localStarId);
      break;
    case VertexPosition::TOP_RIGHT_BACK_CORNER_3D: // f
      starId = getVertexStarF(p.data(), localStarId);
      break;
    case VertexPosition::BOTTOM_LEFT_BACK_CORNER_3D: // g
      starId = getVertexStarG(p.data(), localStarId);
      break;
    case VertexPosition::BOTTOM_RIGHT_BACK_CORNER_3D: // h
      starId = getVertexStarH(p.data(), localStarId);
      break;
    case VertexPosition::CENTER_2D:
      starId = getVertexStar2dABCD(p.data(), localStarId);
      break;
    case VertexPosition::TOP_EDGE_2D:
      starId = getVertexStar2dAB(p.data(), localStarId);
      break;
    case VertexPosition::BOTTOM_EDGE_2D:
      starId = getVertexStar2dCD(p.data(), localStarId);
      break;
    case VertexPosition::LEFT_EDGE_2D:
      starId = getVertexStar2dAC(p.data(), localStarId);
      break;
    case VertexPosition::RIGHT_EDGE_2D:
      starId = getVertexStar2dBD(p.data(), localStarId);
      break;
    case VertexPosition::TOP_LEFT_CORNER_2D: // a
      starId = getVertexStar2dA(p.data(), localStarId);
      break;
    case VertexPosition::TOP_RIGHT_CORNER_2D: // b
      starId = getVertexStar2dB(p.data(), localStarId);
      break;
    case VertexPosition::BOTTOM_LEFT_CORNER_2D: // c
      starId = getVertexStar2dC(p.data(), localStarId);
      break;
    case VertexPosition::BOTTOM_RIGHT_CORNER_2D: // d
      starId = getVertexStar2dD(p.data(), localStarId);
      break;
    default: // 1D
      starId = -1;
      break;
  }

  return 0;
}

const vector<vector<SimplexId>> *
  ImplicitTriangulation::TTK_TRIANGULATION_INTERNAL(getVertexStars)() {

  if(vertexStarList_.empty()) {
    Timer t;
    vertexStarList_.resize(vertexNumber_);
    for(SimplexId i = 0; i < vertexNumber_; ++i) {
      vertexStarList_[i].resize(getVertexStarNumber(i));
      for(SimplexId j = 0; j < (SimplexId)vertexStarList_[i].size(); ++j)
        getVertexStar(i, j, vertexStarList_[i][j]);
    }

    printMsg("Built " + to_string(vertexNumber_) + " vertex stars.", 1,
             t.getElapsedTime(), 1);
  }

  return &vertexStarList_;
}

template <typename Derived>
int ImplicitTriangulationCRTP<Derived>::TTK_TRIANGULATION_INTERNAL(
  getVertexPoint)(const SimplexId &vertexId,
                  float &x,
                  float &y,
                  float &z) const {

  if(dimensionality_ == 3) {
    const auto &p = this->underlying().getVertexCoords(vertexId);

    x = origin_[0] + spacing_[0] * p[0];
    y = origin_[1] + spacing_[1] * p[1];
    z = origin_[2] + spacing_[2] * p[2];
  } else if(dimensionality_ == 2) {
    const auto &p = this->underlying().getVertexCoords(vertexId);

    if(dimensions_[0] > 1 and dimensions_[1] > 1) {
      x = origin_[0] + spacing_[0] * p[0];
      y = origin_[1] + spacing_[1] * p[1];
      z = origin_[2];
    } else if(dimensions_[1] > 1 and dimensions_[2] > 1) {
      x = origin_[0];
      y = origin_[1] + spacing_[1] * p[0];
      z = origin_[2] + spacing_[2] * p[1];
    } else if(dimensions_[0] > 1 and dimensions_[2] > 1) {
      x = origin_[0] + spacing_[0] * p[0];
      y = origin_[1];
      z = origin_[2] + spacing_[2] * p[1];
    }
  } else if(dimensionality_ == 1) {
    if(dimensions_[0] > 1) {
      x = origin_[0] + spacing_[0] * vertexId;
      y = origin_[1];
      z = origin_[2];
    } else if(dimensions_[1] > 1) {
      x = origin_[0];
      y = origin_[1] + spacing_[1] * vertexId;
      z = origin_[2];
    } else if(dimensions_[2] > 1) {
      x = origin_[0];
      y = origin_[1];
      z = origin_[2] + spacing_[2] * vertexId;
    }
  }

  return 0;
}

template <typename Derived>
int ImplicitTriangulationCRTP<Derived>::getEdgeVertexInternal(
  const SimplexId &edgeId,
  const int &localVertexId,
  SimplexId &vertexId) const {
#ifndef TTK_ENABLE_KAMIKAZE
  if(edgeId < 0 or edgeId >= edgeNumber_)
    return -1;
  if(localVertexId < 0 or localVertexId >= 2)
    return -2;
#endif

  const auto &p = this->underlying().getEdgeCoords(edgeId);

  const auto helper3d = [&](const SimplexId a, const SimplexId b) -> SimplexId {
    if(isAccelerated_) {
      const auto tmp = p[0] + (p[1] << div_[0]) + (p[2] << div_[1]);
      return (localVertexId == 0) ? tmp + a : tmp + b;
    } else {
      const auto tmp = p[0] + (p[1] * vshift_[0]) + (p[2] * vshift_[1]);
      return (localVertexId == 0) ? tmp + a : tmp + b;
    }
  };

  const auto helper2d = [&](const SimplexId a, const SimplexId b) -> SimplexId {
    if(isAccelerated_) {
      const auto tmp = p[0] + (p[1] << div_[0]);
      return localVertexId == 0 ? tmp + a : tmp + b;
    } else {
      const auto tmp = p[0] + (p[1] * vshift_[0]);
      return localVertexId == 0 ? tmp + a : tmp + b;
    }
  };

  switch(this->underlying().getEdgePosition(edgeId)) {
  CASE_EDGE_POSITION_L_3D:
    vertexId = helper3d(0, 1);
    break;
  CASE_EDGE_POSITION_H_3D:
    vertexId = helper3d(0, vshift_[0]);
    break;
  CASE_EDGE_POSITION_P_3D:
    vertexId = helper3d(0, vshift_[1]);
    break;
  CASE_EDGE_POSITION_D1_3D:
    vertexId = helper3d(1, vshift_[0]);
    break;
  CASE_EDGE_POSITION_D2_3D:
    vertexId = helper3d(0, vshift_[0] + vshift_[1]);
    break;
  CASE_EDGE_POSITION_D3_3D:
    vertexId = helper3d(1, vshift_[1]);
    break;
    case EdgePosition::D4_3D:
      vertexId = helper3d(1, vshift_[0] + vshift_[1]);
      break;

    CASE_EDGE_POSITION_L_2D:
      vertexId = helper2d(0, 1);
      break;
    CASE_EDGE_POSITION_H_2D:
      vertexId = helper2d(0, vshift_[0]);
      break;
    case EdgePosition::D1_2D:
      vertexId = helper2d(1, vshift_[0]);
      break;

    case EdgePosition::FIRST_EDGE_1D:
      vertexId = localVertexId == 0 ? 0 : 1;
      break;
    case EdgePosition::LAST_EDGE_1D:
      vertexId = localVertexId == 0 ? edgeNumber_ - 1 : edgeNumber_;
      break;
    case EdgePosition::CENTER_1D:
      vertexId = localVertexId == 0 ? edgeId : edgeId + 1;
      break;
  }

  return 0;
}

const vector<std::array<SimplexId, 2>> *
  ImplicitTriangulation::TTK_TRIANGULATION_INTERNAL(getEdges)() {

  if(edgeList_.empty()) {
    Timer t;

    edgeList_.resize(edgeNumber_);
    for(SimplexId i = 0; i < edgeNumber_; ++i) {
      SimplexId id0, id1;
      getEdgeVertexInternal(i, 0, id0);
      getEdgeVertexInternal(i, 1, id1);
      edgeList_[i] = {id0, id1};
    }

    printMsg(
      "Built " + to_string(edgeNumber_) + " edges.", 1, t.getElapsedTime(), 1);
  }

  return &edgeList_;
}

template <typename Derived>
SimplexId ImplicitTriangulationCRTP<Derived>::getEdgeTriangleNumberInternal(
  const SimplexId &edgeId) const {
#ifndef TTK_ENABLE_KAMIKAZE
  if(edgeId < 0 or edgeId >= edgeNumber_)
    return -1;
#endif

  switch(this->underlying().getEdgePosition(edgeId)) {
    case EdgePosition::L_xnn_3D:
    case EdgePosition::H_nyn_3D:
    case EdgePosition::P_nnz_3D:
    case EdgePosition::D4_3D:
      return 6;
    case EdgePosition::L_x0n_3D:
    case EdgePosition::L_xNn_3D:
    case EdgePosition::L_xn0_3D:
    case EdgePosition::L_xnN_3D:
    case EdgePosition::H_ny0_3D:
    case EdgePosition::H_nyN_3D:
    case EdgePosition::H_0yn_3D:
    case EdgePosition::H_Nyn_3D:
    case EdgePosition::P_n0z_3D:
    case EdgePosition::P_nNz_3D:
    case EdgePosition::P_0nz_3D:
    case EdgePosition::P_Nnz_3D:
    case EdgePosition::D1_xyn_3D:
    case EdgePosition::D2_nyz_3D:
    case EdgePosition::D3_xnz_3D:
      return 4;
    case EdgePosition::L_x00_3D:
    case EdgePosition::L_xNN_3D:
    case EdgePosition::H_0yN_3D:
    case EdgePosition::H_Ny0_3D:
    case EdgePosition::P_0Nz_3D:
    case EdgePosition::P_N0z_3D:
    case EdgePosition::D1_xy0_3D:
    case EdgePosition::D1_xyN_3D:
    case EdgePosition::D2_0yz_3D:
    case EdgePosition::D2_Nyz_3D:
    case EdgePosition::D3_x0z_3D:
    case EdgePosition::D3_xNz_3D:
      return 3;
    case EdgePosition::L_xN0_3D:
    case EdgePosition::L_x0N_3D:
    case EdgePosition::H_0y0_3D:
    case EdgePosition::H_NyN_3D:
    case EdgePosition::P_00z_3D:
    case EdgePosition::P_NNz_3D:
    case EdgePosition::L_xn_2D:
    case EdgePosition::H_ny_2D:
    case EdgePosition::D1_2D:
      return 2;
    case EdgePosition::L_x0_2D:
    case EdgePosition::L_xN_2D:
    case EdgePosition::H_0y_2D:
    case EdgePosition::H_Ny_2D:
      return 1;

    default: // 1D
      break;
  }

  return 0;
}

template <typename Derived>
int ImplicitTriangulationCRTP<Derived>::getEdgeTriangleInternal(
  const SimplexId &edgeId,
  const int &localTriangleId,
  SimplexId &triangleId) const {
#ifndef TTK_ENABLE_KAMIKAZE
  if(localTriangleId < 0
     or localTriangleId >= getEdgeTriangleNumberInternal(edgeId))
    return -1;
#endif

  const auto &p = this->underlying().getEdgeCoords(edgeId);

  switch(this->underlying().getEdgePosition(edgeId)) {
    case EdgePosition::L_xnn_3D:
      triangleId = getEdgeTriangleL_xnn(p.data(), localTriangleId);
      break;
    case EdgePosition::L_xn0_3D:
      triangleId = getEdgeTriangleL_xn0(p.data(), localTriangleId);
      break;
    case EdgePosition::L_xnN_3D:
      triangleId = getEdgeTriangleL_xnN(p.data(), localTriangleId);
      break;
    case EdgePosition::L_x0n_3D:
      triangleId = getEdgeTriangleL_x0n(p.data(), localTriangleId);
      break;
    case EdgePosition::L_x00_3D:
      triangleId = getEdgeTriangleL_x00(p.data(), localTriangleId);
      break;
    case EdgePosition::L_x0N_3D:
      triangleId = getEdgeTriangleL_x0N(p.data(), localTriangleId);
      break;
    case EdgePosition::L_xNn_3D:
      triangleId = getEdgeTriangleL_xNn(p.data(), localTriangleId);
      break;
    case EdgePosition::L_xN0_3D:
      triangleId = getEdgeTriangleL_xN0(p.data(), localTriangleId);
      break;
    case EdgePosition::L_xNN_3D:
      triangleId = getEdgeTriangleL_xNN(p.data(), localTriangleId);
      break;
    case EdgePosition::H_nyn_3D:
      triangleId = getEdgeTriangleH_nyn(p.data(), localTriangleId);
      break;
    case EdgePosition::H_ny0_3D:
      triangleId = getEdgeTriangleH_ny0(p.data(), localTriangleId);
      break;
    case EdgePosition::H_nyN_3D:
      triangleId = getEdgeTriangleH_nyN(p.data(), localTriangleId);
      break;
    case EdgePosition::H_0yn_3D:
      triangleId = getEdgeTriangleH_0yn(p.data(), localTriangleId);
      break;
    case EdgePosition::H_0y0_3D:
      triangleId = getEdgeTriangleH_0y0(p.data(), localTriangleId);
      break;
    case EdgePosition::H_0yN_3D:
      triangleId = getEdgeTriangleH_0yN(p.data(), localTriangleId);
      break;
    case EdgePosition::H_Nyn_3D:
      triangleId = getEdgeTriangleH_Nyn(p.data(), localTriangleId);
      break;
    case EdgePosition::H_Ny0_3D:
      triangleId = getEdgeTriangleH_Ny0(p.data(), localTriangleId);
      break;
    case EdgePosition::H_NyN_3D:
      triangleId = getEdgeTriangleH_NyN(p.data(), localTriangleId);
      break;
    case EdgePosition::P_nnz_3D:
      triangleId = getEdgeTriangleP_nnz(p.data(), localTriangleId);
      break;
    case EdgePosition::P_n0z_3D:
      triangleId = getEdgeTriangleP_n0z(p.data(), localTriangleId);
      break;
    case EdgePosition::P_nNz_3D:
      triangleId = getEdgeTriangleP_nNz(p.data(), localTriangleId);
      break;
    case EdgePosition::P_0nz_3D:
      triangleId = getEdgeTriangleP_0nz(p.data(), localTriangleId);
      break;
    case EdgePosition::P_00z_3D:
      triangleId = getEdgeTriangleP_00z(p.data(), localTriangleId);
      break;
    case EdgePosition::P_0Nz_3D:
      triangleId = getEdgeTriangleP_0Nz(p.data(), localTriangleId);
      break;
    case EdgePosition::P_Nnz_3D:
      triangleId = getEdgeTriangleP_Nnz(p.data(), localTriangleId);
      break;
    case EdgePosition::P_N0z_3D:
      triangleId = getEdgeTriangleP_N0z(p.data(), localTriangleId);
      break;
    case EdgePosition::P_NNz_3D:
      triangleId = getEdgeTriangleP_NNz(p.data(), localTriangleId);
      break;
    case EdgePosition::D1_xyn_3D:
      triangleId = getEdgeTriangleD1_xyn(p.data(), localTriangleId);
      break;
    case EdgePosition::D1_xy0_3D:
      triangleId = getEdgeTriangleD1_xy0(p.data(), localTriangleId);
      break;
    case EdgePosition::D1_xyN_3D:
      triangleId = getEdgeTriangleD1_xyN(p.data(), localTriangleId);
      break;
    case EdgePosition::D2_nyz_3D:
      triangleId = getEdgeTriangleD2_nyz(p.data(), localTriangleId);
      break;
    case EdgePosition::D2_0yz_3D:
      triangleId = getEdgeTriangleD2_0yz(p.data(), localTriangleId);
      break;
    case EdgePosition::D2_Nyz_3D:
      triangleId = getEdgeTriangleD2_Nyz(p.data(), localTriangleId);
      break;
    case EdgePosition::D3_xnz_3D:
      triangleId = getEdgeTriangleD3_xnz(p.data(), localTriangleId);
      break;
    case EdgePosition::D3_x0z_3D:
      triangleId = getEdgeTriangleD3_x0z(p.data(), localTriangleId);
      break;
    case EdgePosition::D3_xNz_3D:
      triangleId = getEdgeTriangleD3_xNz(p.data(), localTriangleId);
      break;
    case EdgePosition::D4_3D:
      triangleId = getEdgeTriangleD4_xyz(p.data(), localTriangleId);
      break;

    case EdgePosition::L_xn_2D:
      triangleId = getEdgeTriangleL_xn(p.data(), localTriangleId);
      break;
    case EdgePosition::L_x0_2D:
      triangleId = getEdgeTriangleL_x0(p.data(), localTriangleId);
      break;
    case EdgePosition::L_xN_2D:
      triangleId = getEdgeTriangleL_xN(p.data(), localTriangleId);
      break;
    case EdgePosition::H_ny_2D:
      triangleId = getEdgeTriangleH_ny(p.data(), localTriangleId);
      break;
    case EdgePosition::H_0y_2D:
      triangleId = getEdgeTriangleH_0y(p.data(), localTriangleId);
      break;
    case EdgePosition::H_Ny_2D:
      triangleId = getEdgeTriangleH_Ny(p.data(), localTriangleId);
      break;
    case EdgePosition::D1_2D:
      triangleId = getEdgeTriangleD1_xy(p.data(), localTriangleId);
      break;

    default: // 1D
      triangleId = -1;
      break;
  }

  return 0;
}

const vector<vector<SimplexId>> *
  ImplicitTriangulation::getEdgeTrianglesInternal() {
  if(edgeTriangleList_.empty()) {
    Timer t;

    edgeTriangleList_.resize(edgeNumber_);
    for(SimplexId i = 0; i < edgeNumber_; ++i) {
      edgeTriangleList_[i].resize(getEdgeTriangleNumberInternal(i));
      for(SimplexId j = 0; j < (SimplexId)edgeTriangleList_[i].size(); ++j)
        getEdgeTriangleInternal(i, j, edgeTriangleList_[i][j]);
    }

    printMsg("Built " + to_string(edgeNumber_) + " edge triangles.", 1,
             t.getElapsedTime(), 1);
  }

  return &edgeTriangleList_;
}

SimplexId ImplicitTriangulation::TTK_TRIANGULATION_INTERNAL(getEdgeLinkNumber)(
  const SimplexId &edgeId) const {
  return TTK_TRIANGULATION_INTERNAL(getEdgeStarNumber)(edgeId);
}

template <typename Derived>
int ImplicitTriangulationCRTP<Derived>::TTK_TRIANGULATION_INTERNAL(getEdgeLink)(
  const SimplexId &edgeId, const int &localLinkId, SimplexId &linkId) const {

#ifndef TTK_ENABLE_KAMIKAZE
  if(localLinkId < 0 or localLinkId >= getEdgeLinkNumber(edgeId))
    return -1;
#endif

  const auto &p = this->underlying().getEdgeCoords(edgeId);

  switch(this->underlying().getEdgePosition(edgeId)) {
  CASE_EDGE_POSITION_L_3D:
    linkId = getEdgeLinkL(p.data(), localLinkId);
    break;
  CASE_EDGE_POSITION_H_3D:
    linkId = getEdgeLinkH(p.data(), localLinkId);
    break;
  CASE_EDGE_POSITION_P_3D:
    linkId = getEdgeLinkP(p.data(), localLinkId);
    break;
  CASE_EDGE_POSITION_D1_3D:
    linkId = getEdgeLinkD1(p.data(), localLinkId);
    break;
  CASE_EDGE_POSITION_D2_3D:
    linkId = getEdgeLinkD2(p.data(), localLinkId);
    break;
  CASE_EDGE_POSITION_D3_3D:
    linkId = getEdgeLinkD3(p.data(), localLinkId);
    break;
    case EdgePosition::D4_3D:
      linkId = getEdgeLinkD4(p.data(), localLinkId);
      break;

    CASE_EDGE_POSITION_L_2D:
      linkId = getEdgeLink2dL(p.data(), localLinkId);
      break;
    CASE_EDGE_POSITION_H_2D:
      linkId = getEdgeLink2dH(p.data(), localLinkId);
      break;
    case EdgePosition::D1_2D:
      linkId = getEdgeLink2dD1(p.data(), localLinkId);
      break;

    default: // 1D
      linkId = -1;
      break;
  }

  return 0;
}

const vector<vector<SimplexId>> *
  ImplicitTriangulation::TTK_TRIANGULATION_INTERNAL(getEdgeLinks)() {

  if(edgeLinkList_.empty()) {
    Timer t;

    edgeLinkList_.resize(edgeNumber_);
    for(SimplexId i = 0; i < edgeNumber_; ++i) {
      edgeLinkList_[i].resize(getEdgeLinkNumber(i));
      for(SimplexId j = 0; j < (SimplexId)edgeLinkList_[i].size(); ++j)
        getEdgeLink(i, j, edgeLinkList_[i][j]);
    }

    printMsg("Built " + to_string(edgeNumber_) + " edge links.", 1,
             t.getElapsedTime(), 1);
  }

  return &edgeLinkList_;
}

template <typename Derived>
SimplexId ImplicitTriangulationCRTP<Derived>::TTK_TRIANGULATION_INTERNAL(
  getEdgeStarNumber)(const SimplexId &edgeId) const {

#ifndef TTK_ENABLE_KAMIKAZE
  if(edgeId < 0 or edgeId >= edgeNumber_)
    return -1;
#endif

  switch(this->underlying().getEdgePosition(edgeId)) {
    case EdgePosition::L_xnn_3D:
    case EdgePosition::H_nyn_3D:
    case EdgePosition::P_nnz_3D:
    case EdgePosition::D4_3D:
      return 6;
    case EdgePosition::D1_xyn_3D:
    case EdgePosition::D2_nyz_3D:
    case EdgePosition::D3_xnz_3D:
      return 4;
    case EdgePosition::L_x0n_3D:
    case EdgePosition::L_xNn_3D:
    case EdgePosition::L_xn0_3D:
    case EdgePosition::L_xnN_3D:
    case EdgePosition::H_ny0_3D:
    case EdgePosition::H_nyN_3D:
    case EdgePosition::H_0yn_3D:
    case EdgePosition::H_Nyn_3D:
    case EdgePosition::P_n0z_3D:
    case EdgePosition::P_nNz_3D:
    case EdgePosition::P_0nz_3D:
    case EdgePosition::P_Nnz_3D:
      return 3;
    case EdgePosition::L_x00_3D:
    case EdgePosition::L_xNN_3D:
    case EdgePosition::H_0yN_3D:
    case EdgePosition::H_Ny0_3D:
    case EdgePosition::P_0Nz_3D:
    case EdgePosition::P_N0z_3D:
    case EdgePosition::D1_xy0_3D:
    case EdgePosition::D1_xyN_3D:
    case EdgePosition::D2_0yz_3D:
    case EdgePosition::D2_Nyz_3D:
    case EdgePosition::D3_x0z_3D:
    case EdgePosition::D3_xNz_3D:
    case EdgePosition::L_xn_2D:
    case EdgePosition::H_ny_2D:
    case EdgePosition::D1_2D:
      return 2;
    case EdgePosition::L_xN0_3D:
    case EdgePosition::L_x0N_3D:
    case EdgePosition::H_0y0_3D:
    case EdgePosition::H_NyN_3D:
    case EdgePosition::P_00z_3D:
    case EdgePosition::P_NNz_3D:
    case EdgePosition::L_x0_2D:
    case EdgePosition::L_xN_2D:
    case EdgePosition::H_0y_2D:
    case EdgePosition::H_Ny_2D:
      return 1;

    default: // 1D
      break;
  }

  return 0;
}

template <typename Derived>
int ImplicitTriangulationCRTP<Derived>::TTK_TRIANGULATION_INTERNAL(getEdgeStar)(
  const SimplexId &edgeId, const int &localStarId, SimplexId &starId) const {

#ifndef TTK_ENABLE_KAMIKAZE
  if(localStarId < 0 or localStarId >= getEdgeStarNumber(edgeId))
    return -1;
#endif

  const auto &p = this->underlying().getEdgeCoords(edgeId);

  switch(this->underlying().getEdgePosition(edgeId)) {
  CASE_EDGE_POSITION_L_3D:
    starId = getEdgeStarL(p.data(), localStarId);
    break;
  CASE_EDGE_POSITION_H_3D:
    starId = getEdgeStarH(p.data(), localStarId);
    break;
  CASE_EDGE_POSITION_P_3D:
    starId = getEdgeStarP(p.data(), localStarId);
    break;
  CASE_EDGE_POSITION_D1_3D:
    starId = getEdgeStarD1(p.data(), localStarId);
    break;
  CASE_EDGE_POSITION_D2_3D:
    starId = getEdgeStarD2(p.data(), localStarId);
    break;
  CASE_EDGE_POSITION_D3_3D:
    starId = getEdgeStarD3(p.data(), localStarId);
    break;
    case EdgePosition::D4_3D:
      starId
        = p[2] * tetshift_[1] + p[1] * tetshift_[0] + p[0] * 6 + localStarId;
      break;

    CASE_EDGE_POSITION_L_2D:
      starId = getEdgeStar2dL(p.data(), localStarId);
      break;
    CASE_EDGE_POSITION_H_2D:
      starId = getEdgeStar2dH(p.data(), localStarId);
      break;
    case EdgePosition::D1_2D:
      starId = p[0] * 2 + p[1] * tshift_[0] + localStarId;
      break;

    default: // 1D
      starId = -1;
      break;
  }

  return 0;
}

const vector<vector<SimplexId>> *
  ImplicitTriangulation::TTK_TRIANGULATION_INTERNAL(getEdgeStars)() {

  if(edgeStarList_.empty()) {
    Timer t;

    edgeStarList_.resize(edgeNumber_);
    for(SimplexId i = 0; i < edgeNumber_; ++i) {
      edgeStarList_[i].resize(getEdgeStarNumber(i));
      for(SimplexId j = 0; j < (SimplexId)edgeStarList_[i].size(); ++j)
        getEdgeStar(i, j, edgeStarList_[i][j]);
    }

    printMsg("Built " + to_string(edgeNumber_) + " edge stars.", 1,
             t.getElapsedTime(), 1);
  }

  return &edgeStarList_;
}

template <typename Derived>
int ImplicitTriangulationCRTP<Derived>::getTriangleVertexInternal(
  const SimplexId &triangleId,
  const int &localVertexId,
  SimplexId &vertexId) const {
#ifndef TTK_ENABLE_KAMIKAZE
  if(triangleId < 0 or triangleId >= triangleNumber_)
    return -1;
  if(localVertexId < 0 or localVertexId >= 3)
    return -2;
#endif

  //    e--------f
  //   /|       /|
  //  / |      / |
  // a--g-----b--h
  // | /      | /
  // |/       |/
  // c--------d
  //
  // Classement des "Triangles" et dans cet ordre:
  // F: face (type abc/bcd)
  // C: cote (type abe/bef)
  // H: haut (type acg/aeg)
  // D1: diagonale1 (type bdg/beg)
  // D2: diagonale2 (type abg/bgh)
  // D3: diagonale3 (type bcg/bfg)

  const auto &p = this->underlying().getTriangleCoords(triangleId);
  vertexId = -1;

  switch(this->underlying().getTrianglePosition(triangleId)) {
    case TrianglePosition::F_3D:
      vertexId = getTriangleVertexF(p.data(), localVertexId);
      break;
    case TrianglePosition::H_3D:
      vertexId = getTriangleVertexH(p.data(), localVertexId);
      break;
    case TrianglePosition::C_3D:
      vertexId = getTriangleVertexC(p.data(), localVertexId);
      break;
    case TrianglePosition::D1_3D:
      vertexId = getTriangleVertexD1(p.data(), localVertexId);
      break;
    case TrianglePosition::D2_3D:
      vertexId = getTriangleVertexD2(p.data(), localVertexId);
      break;
    case TrianglePosition::D3_3D:
      vertexId = getTriangleVertexD3(p.data(), localVertexId);
      break;
    case TrianglePosition::TOP_2D:
      switch(localVertexId) {
        break;
        case 0:
          vertexId = p[0] / 2 + p[1] * vshift_[0];
          break;
        case 1:
          vertexId = p[0] / 2 + p[1] * vshift_[0] + 1;
          break;
        case 2:
          vertexId = p[0] / 2 + p[1] * vshift_[0] + vshift_[0];
          break;
      }
      break;
    case TrianglePosition::BOTTOM_2D:
      switch(localVertexId) {
        break;
        case 0:
          vertexId = p[0] / 2 + p[1] * vshift_[0] + 1;
          break;
        case 1:
          vertexId = p[0] / 2 + p[1] * vshift_[0] + vshift_[0] + 1;
          break;
        case 2:
          vertexId = p[0] / 2 + p[1] * vshift_[0] + vshift_[0];
          break;
      }
  }

  return 0;
}

template <typename Derived>
int ImplicitTriangulationCRTP<Derived>::getTriangleEdgeInternal(
  const SimplexId &triangleId,
  const int &localEdgeId,
  SimplexId &edgeId) const {
#ifndef TTK_ENABLE_KAMIKAZE
  if(triangleId < 0 or triangleId >= triangleNumber_)
    return -1;
  if(localEdgeId < 0 or localEdgeId >= 3)
    return -2;
#endif

  const auto &p = this->underlying().getTriangleCoords(triangleId);
  const auto par = triangleId % 2;
  edgeId = -1;

  switch(this->underlying().getTrianglePosition(triangleId)) {
    case TrianglePosition::F_3D:
      edgeId = (par == 1) ? getTriangleEdgeF_1(p.data(), localEdgeId)
                          : getTriangleEdgeF_0(p.data(), localEdgeId);
      break;
    case TrianglePosition::H_3D:
      edgeId = (par == 1) ? getTriangleEdgeH_1(p.data(), localEdgeId)
                          : getTriangleEdgeH_0(p.data(), localEdgeId);
      break;
    case TrianglePosition::C_3D:
      edgeId = (par == 1) ? getTriangleEdgeC_1(p.data(), localEdgeId)
                          : getTriangleEdgeC_0(p.data(), localEdgeId);
      break;
    case TrianglePosition::D1_3D:
      edgeId = (par == 1) ? getTriangleEdgeD1_1(p.data(), localEdgeId)
                          : getTriangleEdgeD1_0(p.data(), localEdgeId);
      break;
    case TrianglePosition::D2_3D:
      edgeId = (par == 1) ? getTriangleEdgeD2_1(p.data(), localEdgeId)
                          : getTriangleEdgeD2_0(p.data(), localEdgeId);
      break;
    case TrianglePosition::D3_3D:
      edgeId = (par == 1) ? getTriangleEdgeD3_1(p.data(), localEdgeId)
                          : getTriangleEdgeD3_0(p.data(), localEdgeId);
      break;
    case TrianglePosition::TOP_2D:
      switch(localEdgeId) {
        break;
        case 0:
          edgeId = p[0] / 2 + p[1] * eshift_[0];
          break;
        case 1:
          edgeId = esetshift_[0] + p[0] / 2 + p[1] * eshift_[2];
          break;
        case 2:
          edgeId = esetshift_[1] + p[0] / 2 + p[1] * eshift_[4];
          break;
      }
      break;
    case TrianglePosition::BOTTOM_2D:
      switch(localEdgeId) {
        break;
        case 0:
          edgeId = p[0] / 2 + (p[1] + 1) * eshift_[0];
          break;
        case 1:
          edgeId = esetshift_[0] + (p[0] + 1) / 2 + p[1] * eshift_[2];
          break;
        case 2:
          edgeId = esetshift_[1] + p[0] / 2 + p[1] * eshift_[4];
          break;
      }
  }

  return 0;
}

int ImplicitTriangulation::getTriangleEdgesInternal(
  vector<vector<SimplexId>> &edges) const {
  edges.resize(triangleNumber_);
  for(SimplexId i = 0; i < triangleNumber_; ++i) {
    edges[i].resize(3);
    for(int j = 0; j < 3; ++j)
      getTriangleEdgeInternal(i, j, edges[i][j]);
  }
  return 0;
}

const vector<vector<SimplexId>> *
  ImplicitTriangulation::getTriangleEdgesInternal() {
  if(triangleEdgeVector_.empty()) {
    Timer t;

    getTriangleEdgesInternal(triangleEdgeVector_);

    printMsg("Built " + to_string(triangleNumber_) + " triangle edges.", 1,
             t.getElapsedTime(), 1);
  }

  return &triangleEdgeVector_;
}

const vector<std::array<SimplexId, 3>> *
  ImplicitTriangulation::TTK_TRIANGULATION_INTERNAL(getTriangles)() {

  if(triangleList_.empty()) {
    Timer t;

    triangleList_.resize(triangleNumber_);
    for(SimplexId i = 0; i < triangleNumber_; ++i) {
      for(int j = 0; j < 3; ++j)
        getTriangleVertexInternal(i, j, triangleList_[i][j]);
    }

    printMsg("Built " + to_string(triangleNumber_) + " triangles.", 1,
             t.getElapsedTime(), 1);
  }

  return &triangleList_;
}

template <typename Derived>
int ImplicitTriangulationCRTP<Derived>::TTK_TRIANGULATION_INTERNAL(
  getTriangleLink)(const SimplexId &triangleId,
                   const int &localLinkId,
                   SimplexId &linkId) const {

#ifndef TTK_ENABLE_KAMIKAZE
  if(localLinkId < 0 or localLinkId >= getTriangleLinkNumber(triangleId))
    return -1;
#endif

  const auto &p = this->underlying().getTriangleCoords(triangleId);

  switch(this->underlying().getTrianglePosition(triangleId)) {
    case TrianglePosition::F_3D:
      linkId = getTriangleLinkF(p.data(), localLinkId);
      break;
    case TrianglePosition::H_3D:
      linkId = getTriangleLinkH(p.data(), localLinkId);
      break;
    case TrianglePosition::C_3D:
      linkId = getTriangleLinkC(p.data(), localLinkId);
      break;
    case TrianglePosition::D1_3D:
      linkId = getTriangleLinkD1(p.data(), localLinkId);
      break;
    case TrianglePosition::D2_3D:
      linkId = getTriangleLinkD2(p.data(), localLinkId);
      break;
    case TrianglePosition::D3_3D:
      linkId = getTriangleLinkD3(p.data(), localLinkId);
      break;
    default: // 2D
      linkId = -1;
      break;
  }

  return 0;
}

SimplexId ImplicitTriangulation::TTK_TRIANGULATION_INTERNAL(
  getTriangleLinkNumber)(const SimplexId &triangleId) const {
  return TTK_TRIANGULATION_INTERNAL(getTriangleStarNumber)(triangleId);
}

const vector<vector<SimplexId>> *
  ImplicitTriangulation::TTK_TRIANGULATION_INTERNAL(getTriangleLinks)() {
  if(triangleLinkList_.empty()) {
    Timer t;

    triangleLinkList_.resize(triangleNumber_);
    for(SimplexId i = 0; i < triangleNumber_; ++i) {
      triangleLinkList_[i].resize(getTriangleLinkNumber(i));
      for(SimplexId j = 0; j < (SimplexId)triangleLinkList_[i].size(); ++j)
        getTriangleLink(i, j, triangleLinkList_[i][j]);
    }

    printMsg("Built " + to_string(triangleNumber_) + " triangle links.", 1,
             t.getElapsedTime(), 1);
  }
  return &triangleLinkList_;
}

template <typename Derived>
SimplexId ImplicitTriangulationCRTP<Derived>::TTK_TRIANGULATION_INTERNAL(
  getTriangleStarNumber)(const SimplexId &triangleId) const {

#ifndef TTK_ENABLE_KAMIKAZE
  if(triangleId < 0 or triangleId >= triangleNumber_)
    return -1;
#endif

  const auto &p = this->underlying().getTriangleCoords(triangleId);

  switch(this->underlying().getTrianglePosition(triangleId)) {
    case TrianglePosition::F_3D:
      return (p[2] > 0 and p[2] < nbvoxels_[2]) ? 2 : 1;
    case TrianglePosition::H_3D:
      return (p[1] > 0 and p[1] < nbvoxels_[1]) ? 2 : 1;
    case TrianglePosition::C_3D:
      return (p[0] < 2 or p[0] >= (dimensions_[0] * 2 - 2)) ? 1 : 2;

    case TrianglePosition::D1_3D:
    case TrianglePosition::D2_3D:
    case TrianglePosition::D3_3D:
      return 2;
    default: // 2D
      break;
  }
  return 0;
}

template <typename Derived>
int ImplicitTriangulationCRTP<Derived>::TTK_TRIANGULATION_INTERNAL(
  getTriangleStar)(const SimplexId &triangleId,
                   const int &localStarId,
                   SimplexId &starId) const {

#ifndef TTK_ENABLE_KAMIKAZE
  if(localStarId < 0 or localStarId >= getTriangleStarNumber(triangleId))
    return -1;
#endif

  const auto &p = this->underlying().getTriangleCoords(triangleId);

  switch(this->underlying().getTrianglePosition(triangleId)) {
    case TrianglePosition::F_3D:
      starId = getTriangleStarF(p.data(), localStarId);
      break;
    case TrianglePosition::H_3D:
      starId = getTriangleStarH(p.data(), localStarId);
      break;
    case TrianglePosition::C_3D:
      starId = getTriangleStarC(p.data(), localStarId);
      break;
    case TrianglePosition::D1_3D:
      starId = getTriangleStarD1(p.data(), localStarId);
      break;
    case TrianglePosition::D2_3D:
      starId = getTriangleStarD2(p.data(), localStarId);
      break;
    case TrianglePosition::D3_3D:
      starId = getTriangleStarD3(p.data(), localStarId);
      break;
    default: // 2D
      starId = -1;
      break;
  }

  return 0;
}

const vector<vector<SimplexId>> *
  ImplicitTriangulation::TTK_TRIANGULATION_INTERNAL(getTriangleStars)() {

  if(triangleStarList_.empty()) {
    Timer t;

    triangleStarList_.resize(triangleNumber_);
    for(SimplexId i = 0; i < triangleNumber_; ++i) {
      triangleStarList_[i].resize(getTriangleStarNumber(i));
      for(SimplexId j = 0; j < (SimplexId)triangleStarList_[i].size(); ++j)
        getTriangleStar(i, j, triangleStarList_[i][j]);
    }

    printMsg("Built " + to_string(triangleNumber_) + " triangle stars.", 1,
             t.getElapsedTime(), 1);
  }
  return &triangleStarList_;
}

template <typename Derived>
SimplexId ImplicitTriangulationCRTP<Derived>::getTriangleNeighborNumber(
  const SimplexId &triangleId) const {
#ifndef TTK_ENABLE_KAMIKAZE
  if(triangleId < 0 or triangleId >= triangleNumber_)
    return -1;
#endif

  if(dimensionality_ == 2) {
    const auto &p = this->underlying().getTriangleCoords(triangleId);
    const SimplexId id = triangleId % 2;

    if(id) {
      if(p[0] / 2 == nbvoxels_[Di_] - 1 and p[1] == nbvoxels_[Dj_] - 1)
        return 1;
      else if(p[0] / 2 == nbvoxels_[Di_] - 1 or p[1] == nbvoxels_[Dj_] - 1)
        return 2;
      else
        return 3;
    } else {
      if(p[0] == 0 and p[1] == 0)
        return 1;
      else if(p[0] == 0 or p[1] == 0)
        return 2;
      else
        return 3;
    }
  }

  return 0;
}

template <typename Derived>
int ImplicitTriangulationCRTP<Derived>::getTriangleNeighbor(
  const SimplexId &triangleId,
  const int &localNeighborId,
  SimplexId &neighborId) const {
#ifndef TTK_ENABLE_KAMIKAZE
  if(localNeighborId < 0
     or localNeighborId >= getTriangleNeighborNumber(triangleId))
    return -1;
#endif

  neighborId = -1;

  if(dimensionality_ == 2) {
    const auto &p = this->underlying().getTriangleCoords(triangleId);
    const SimplexId id = triangleId % 2;

    if(id) {
      if(p[0] / 2 == nbvoxels_[Di_] - 1 and p[1] == nbvoxels_[Dj_] - 1)
        neighborId = triangleId - 1;
      else if(p[0] / 2 == nbvoxels_[Di_] - 1) {
        switch(localNeighborId) {
          case 0:
            neighborId = triangleId - 1;
            break;
          case 1:
            neighborId = triangleId + tshift_[0] - 1;
            break;
        }
      } else if(p[1] == nbvoxels_[Dj_] - 1) {
        switch(localNeighborId) {
          case 0:
            neighborId = triangleId - 1;
            break;
          case 1:
            neighborId = triangleId + 1;
            break;
        }
      } else {
        switch(localNeighborId) {
          case 0:
            neighborId = triangleId - 1;
            break;
          case 1:
            neighborId = triangleId + 1;
            break;
          case 2:
            neighborId = triangleId + tshift_[0] - 1;
            break;
        }
      }
    } else {
      if(p[0] == 0 and p[1] == 0)
        neighborId = triangleId + 1;
      else if(p[0] == 0) {
        switch(localNeighborId) {
          case 0:
            neighborId = triangleId + 1;
            break;
          case 1:
            neighborId = triangleId - tshift_[0] + 1;
            break;
        }
      } else if(p[1] == 0) {
        switch(localNeighborId) {
          case 0:
            neighborId = triangleId + 1;
            break;
          case 1:
            neighborId = triangleId - 1;
            break;
        }
      } else {
        switch(localNeighborId) {
          case 0:
            neighborId = triangleId + 1;
            break;
          case 1:
            neighborId = triangleId - 1;
            break;
          case 2:
            neighborId = triangleId - tshift_[0] + 1;
            break;
        }
      }
    }
  }

  return 0;
}

int ImplicitTriangulation::getTriangleNeighbors(
  vector<vector<SimplexId>> &neighbors) {
  neighbors.resize(triangleNumber_);
  for(SimplexId i = 0; i < triangleNumber_; ++i) {
    neighbors[i].resize(getTriangleNeighborNumber(i));
    for(SimplexId j = 0; j < (SimplexId)neighbors[i].size(); ++j)
      getTriangleNeighbor(i, j, neighbors[i][j]);
  }
  return 0;
}

template <typename Derived>
int ImplicitTriangulationCRTP<Derived>::getTetrahedronVertex(
  const SimplexId &tetId, const int &localVertexId, SimplexId &vertexId) const {
#ifndef TTK_ENABLE_KAMIKAZE
  if(tetId < 0 or tetId >= tetrahedronNumber_)
    return -1;
  if(localVertexId < 0 or localVertexId >= 4)
    return -2;
#endif

  vertexId = -1;

  if(dimensionality_ == 3) {
    const SimplexId id = tetId % 6;
    const auto &c = this->underlying().getTetrahedronCoords(tetId);
    const auto p{c.data()};

    switch(id) {
      case 0:
        vertexId = getTetrahedronVertexABCG(p, localVertexId);
        break;
      case 1:
        vertexId = getTetrahedronVertexBCDG(p, localVertexId);
        break;
      case 2:
        vertexId = getTetrahedronVertexABEG(p, localVertexId);
        break;
      case 3:
        vertexId = getTetrahedronVertexBEFG(p, localVertexId);
        break;
      case 4:
        vertexId = getTetrahedronVertexBFGH(p, localVertexId);
        break;
      case 5:
        vertexId = getTetrahedronVertexBDGH(p, localVertexId);
        break;
    }
  }
  return 0;
}

template <typename Derived>
int ImplicitTriangulationCRTP<Derived>::getTetrahedronEdge(
  const SimplexId &tetId, const int &localEdgeId, SimplexId &edgeId) const {
#ifndef TTK_ENABLE_KAMIKAZE
  if(tetId < 0 or tetId >= tetrahedronNumber_)
    return -1;
  if(localEdgeId < 0 or localEdgeId >= 6)
    return -2;
#endif

  edgeId = -1;

  if(dimensionality_ == 3) {
    const SimplexId id = tetId % 6;
    const auto &c = this->underlying().getTetrahedronCoords(tetId);
    const auto p{c.data()};

    switch(id) {
      case 0:
        edgeId = getTetrahedronEdgeABCG(p, localEdgeId);
        break;
      case 1:
        edgeId = getTetrahedronEdgeBCDG(p, localEdgeId);
        break;
      case 2:
        edgeId = getTetrahedronEdgeABEG(p, localEdgeId);
        break;
      case 3:
        edgeId = getTetrahedronEdgeBEFG(p, localEdgeId);
        break;
      case 4:
        edgeId = getTetrahedronEdgeBFGH(p, localEdgeId);
        break;
      case 5:
        edgeId = getTetrahedronEdgeBDGH(p, localEdgeId);
        break;
    }
  }

  return 0;
}

int ImplicitTriangulation::getTetrahedronEdges(
  vector<vector<SimplexId>> &edges) const {
  edges.resize(tetrahedronNumber_);
  for(SimplexId i = 0; i < tetrahedronNumber_; ++i) {
    edges[i].resize(6);
    for(int j = 0; j < 6; ++j)
      getTetrahedronEdge(i, j, edges[i][j]);
  }

  return 0;
}

template <typename Derived>
int ImplicitTriangulationCRTP<Derived>::getTetrahedronTriangle(
  const SimplexId &tetId,
  const int &localTriangleId,
  SimplexId &triangleId) const {
#ifndef TTK_ENABLE_KAMIKAZE
  if(tetId < 0 or tetId >= tetrahedronNumber_)
    return -1;
  if(localTriangleId < 0 or localTriangleId >= 4)
    return -2;
#endif

  triangleId = -1;

  if(dimensionality_ == 3) {
    const SimplexId id = tetId % 6;
    const auto &c = this->underlying().getTetrahedronCoords(tetId);
    const auto p{c.data()};

    switch(id) {
      case 0:
        triangleId = getTetrahedronTriangleABCG(p, localTriangleId);
        break;
      case 1:
        triangleId = getTetrahedronTriangleBCDG(p, localTriangleId);
        break;
      case 2:
        triangleId = getTetrahedronTriangleABEG(p, localTriangleId);
        break;
      case 3:
        triangleId = getTetrahedronTriangleBEFG(p, localTriangleId);
        break;
      case 4:
        triangleId = getTetrahedronTriangleBFGH(p, localTriangleId);
        break;
      case 5:
        triangleId = getTetrahedronTriangleBDGH(p, localTriangleId);
        break;
    }
  }

  return 0;
}

int ImplicitTriangulation::getTetrahedronTriangles(
  vector<vector<SimplexId>> &triangles) const {
  triangles.resize(tetrahedronNumber_);
  for(SimplexId i = 0; i < tetrahedronNumber_; ++i) {
    triangles[i].resize(4);
    for(int j = 0; j < 4; ++j)
      getTetrahedronTriangle(i, j, triangles[i][j]);
  }

  return 0;
}

template <typename Derived>
SimplexId ImplicitTriangulationCRTP<Derived>::getTetrahedronNeighborNumber(
  const SimplexId &tetId) const {
#ifndef TTK_ENABLE_KAMIKAZE
  if(tetId < 0 or tetId >= tetrahedronNumber_)
    return -1;
#endif

  if(dimensionality_ == 3) {
    const SimplexId id = tetId % 6;
    const auto &c = this->underlying().getTetrahedronCoords(tetId);
    const auto p{c.data()};

    switch(id) {
      case 0: // ABCG
        if(p[0] == 0 and p[2] == 0)
          return 2;
        else if(p[0] == 0 or p[2] == 0)
          return 3;
        else
          return 4;
        break;
      case 1: // BCDG
        if(p[1] == nbvoxels_[1] - 1 and p[2] == 0)
          return 2;
        else if(p[1] == nbvoxels_[1] - 1 or p[2] == 0)
          return 3;
        else
          return 4;
        break;
      case 2: // ABEG
        if(p[0] == 0 and p[1] == 0)
          return 2;
        else if(p[0] == 0 or p[1] == 0)
          return 3;
        else
          return 4;
        break;
      case 3: // BEFG
        if(p[1] == 0 and p[2] == nbvoxels_[2] - 1)
          return 2;
        else if(p[1] == 0 or p[2] == nbvoxels_[2] - 1)
          return 3;
        else
          return 4;
        break;
      case 4: // BFGH
        if(p[0] == nbvoxels_[0] - 1 and p[2] == nbvoxels_[2] - 1)
          return 2;
        else if(p[0] == nbvoxels_[0] - 1 or p[2] == nbvoxels_[2] - 1)
          return 3;
        else
          return 4;
        break;
      case 5: // BDGH
        if(p[0] == nbvoxels_[0] - 1 and p[1] == nbvoxels_[1] - 1)
          return 2;
        else if(p[0] == nbvoxels_[0] - 1 or p[1] == nbvoxels_[1] - 1)
          return 3;
        else
          return 4;
        break;
    }
  }

  return 0;
}

template <typename Derived>
int ImplicitTriangulationCRTP<Derived>::getTetrahedronNeighbor(
  const SimplexId &tetId,
  const int &localNeighborId,
  SimplexId &neighborId) const {
#ifndef TTK_ENABLE_KAMIKAZE
  if(localNeighborId < 0
     or localNeighborId >= getTetrahedronNeighborNumber(tetId))
    return -1;
#endif

  neighborId = -1;

  if(dimensionality_ == 3) {
    const SimplexId id = tetId % 6;
    const auto &c = this->underlying().getTetrahedronCoords(tetId);
    const auto p{c.data()};

    switch(id) {
      case 0:
        neighborId = getTetrahedronNeighborABCG(tetId, p, localNeighborId);
        break;
      case 1:
        neighborId = getTetrahedronNeighborBCDG(tetId, p, localNeighborId);
        break;
      case 2:
        neighborId = getTetrahedronNeighborABEG(tetId, p, localNeighborId);
        break;
      case 3:
        neighborId = getTetrahedronNeighborBEFG(tetId, p, localNeighborId);
        break;
      case 4:
        neighborId = getTetrahedronNeighborBFGH(tetId, p, localNeighborId);
        break;
      case 5:
        neighborId = getTetrahedronNeighborBDGH(tetId, p, localNeighborId);
        break;
    }
  }

  return 0;
}

int ImplicitTriangulation::getTetrahedronNeighbors(
  vector<vector<SimplexId>> &neighbors) {
  neighbors.resize(tetrahedronNumber_);
  for(SimplexId i = 0; i < tetrahedronNumber_; ++i) {
    neighbors[i].resize(getTetrahedronNeighborNumber(i));
    for(SimplexId j = 0; j < (SimplexId)neighbors[i].size(); ++j)
      getTetrahedronNeighbor(i, j, neighbors[i][j]);
  }

  return 0;
}

SimplexId ImplicitTriangulation::TTK_TRIANGULATION_INTERNAL(
  getCellVertexNumber)(const SimplexId & /*cellId*/) const {
  return dimensionality_ + 1;
}

int ImplicitTriangulation::TTK_TRIANGULATION_INTERNAL(getCellVertex)(
  const SimplexId &cellId,
  const int &localVertexId,
  SimplexId &vertexId) const {

  if(dimensionality_ == 3)
    getTetrahedronVertex(cellId, localVertexId, vertexId);
  else if(dimensionality_ == 2)
    getTriangleVertexInternal(cellId, localVertexId, vertexId);
  else if(dimensionality_ == 1)
    getEdgeVertexInternal(cellId, localVertexId, vertexId);

  return 0;
}

SimplexId ImplicitTriangulation::getCellEdgeNumberInternal(
  const SimplexId & /*cellId*/) const {
  if(dimensionality_ == 3)
    return 6;
  else if(dimensionality_ == 2)
    return 3;

  return 0;
}

int ImplicitTriangulation::getCellEdgeInternal(const SimplexId &cellId,
                                               const int &localEdgeId,
                                               SimplexId &edgeId) const {
  if(dimensionality_ == 3)
    getTetrahedronEdge(cellId, localEdgeId, edgeId);
  else if(dimensionality_ == 2)
    getTriangleEdgeInternal(cellId, localEdgeId, edgeId);
  else if(dimensionality_ == 1)
    getCellNeighbor(cellId, localEdgeId, edgeId);

  return 0;
}

const vector<vector<SimplexId>> *ImplicitTriangulation::getCellEdgesInternal() {
  if(cellEdgeVector_.empty()) {
    Timer t;

    if(dimensionality_ == 3)
      getTetrahedronEdges(cellEdgeVector_);
    else if(dimensionality_ == 2)
      getTriangleEdgesInternal(cellEdgeVector_);

    printMsg("Built " + to_string(cellNumber_) + " cell edges.", 1,
             t.getElapsedTime(), 1);
  }

  return &cellEdgeVector_;
}

int ImplicitTriangulation::getCellTriangleInternal(
  const SimplexId &cellId,
  const int &localTriangleId,
  SimplexId &triangleId) const {
  if(dimensionality_ == 3)
    getTetrahedronTriangle(cellId, localTriangleId, triangleId);

  return 0;
}

const vector<vector<SimplexId>> *
  ImplicitTriangulation::getCellTrianglesInternal() {
  if(cellTriangleVector_.empty()) {
    Timer t;

    if(dimensionality_ == 3)
      getTetrahedronTriangles(cellTriangleVector_);

    printMsg("Built " + to_string(cellNumber_) + " cell triangles.", 1,
             t.getElapsedTime(), 1);
  }

  return &cellTriangleVector_;
}

SimplexId ImplicitTriangulation::TTK_TRIANGULATION_INTERNAL(
  getCellNeighborNumber)(const SimplexId &cellId) const {
  if(dimensionality_ == 3)
    return getTetrahedronNeighborNumber(cellId);
  else if(dimensionality_ == 2)
    return getTriangleNeighborNumber(cellId);
  else if(dimensionality_ == 1) {
    printErr("getCellNeighborNumber() not implemented in 1D! (TODO)");
    return -1;
  }

  return 0;
}

int ImplicitTriangulation::TTK_TRIANGULATION_INTERNAL(getCellNeighbor)(
  const SimplexId &cellId,
  const int &localNeighborId,
  SimplexId &neighborId) const {
  if(dimensionality_ == 3)
    getTetrahedronNeighbor(cellId, localNeighborId, neighborId);
  else if(dimensionality_ == 2)
    getTriangleNeighbor(cellId, localNeighborId, neighborId);
  else if(dimensionality_ == 1) {
    printErr("getCellNeighbor() not implemented in 1D! (TODO)");
    return -1;
  }

  return 0;
}

const vector<vector<SimplexId>> *
  ImplicitTriangulation::TTK_TRIANGULATION_INTERNAL(getCellNeighbors)() {
  if(cellNeighborList_.empty()) {
    Timer t;

    if(dimensionality_ == 3)
      getTetrahedronNeighbors(cellNeighborList_);
    else if(dimensionality_ == 2)
      getTriangleNeighbors(cellNeighborList_);
    else if(dimensionality_ == 1) {
      printErr("getCellNeighbors() not implemented in 1D! (TODO)");
      return nullptr;
    }

    printMsg("Built " + to_string(cellNumber_) + " cell neighbors.", 1,
             t.getElapsedTime(), 1);
  }

  return &cellNeighborList_;
}

int ImplicitTriangulation::preconditionVertexNeighborsInternal() {
  // V(abcdefgh)=V(g)+V(d)::{g,h}+V(h)::{g}+V(b)::{c,d,g,h}
  this->vertexNeighborABCDEFGH_ = {
    -vshift_[0] - vshift_[1], // a
    1 - vshift_[0] - vshift_[1], // b
    -vshift_[1], // c
    1 - vshift_[1], // d
    -vshift_[0], // e
    1 - vshift_[0], // f
    1, // h
    -1 + vshift_[1], // V(d)::{g}
    vshift_[1], // V(d)::{h}
    -1, // V(h)::{g}
    -1 + vshift_[0], // V(b)::{c}
    vshift_[0], // V(b)::{d}
    -1 + vshift_[0] + vshift_[1], // V(b)::{g}
    vshift_[0] + vshift_[1] // V(b)::{h}
  };

  // V(abdc)=V(b)+V(d)::{b}+V(c)::{b}+V(a)::{b}
  this->vertexNeighborABCD_ = {
    -1, // a
    -1 + vshift_[0], // c
    vshift_[0], // d
    -1 + vshift_[1], // e
    vshift_[1], // f
    -1 + vshift_[0] + vshift_[1], // g
    vshift_[0] + vshift_[1], // h
    -vshift_[0], // V(d)::{b}
    1 - vshift_[0], // V(c)::{b}
    1, // V(a)::{b}
  };
  // V(efhg)=V(g)+V(h)::{g}+V(f)::{g,h}
  this->vertexNeighborEFGH_ = {
    -vshift_[0] - vshift_[1], // a
    1 - vshift_[0] - vshift_[1], // b
    -vshift_[1], // c
    1 - vshift_[1], // d
    -vshift_[0], // e
    1 - vshift_[0], // f
    1, // h
    -1, // V(h)::{g}
    -1 + vshift_[0], // V(f)::{g}
    vshift_[0], // V(f)::{h}
  };
  // V(aefb)=V(b)+V(a)::{b}+V(e)::{b}+V(f)::{b}
  this->vertexNeighborAEFB_ = {
    -1, // a
    -1 + vshift_[0], // c
    vshift_[0], // d
    -1 + vshift_[1], // e
    vshift_[1], // f
    -1 + vshift_[0] + vshift_[1], // g
    vshift_[0] + vshift_[1], // h
    1, // V(a)::{b}
    1 - vshift_[1], // V(e)::{b}
    -vshift_[1], // V(f)::{b}
  };
  // V(ghdc)=V(g)+V(h)::{g}+V(d)::{g,h}
  this->vertexNeighborGHDC_ = {
    -vshift_[0] - vshift_[1], // a
    1 - vshift_[0] - vshift_[1], // b
    -vshift_[1], // c
    1 - vshift_[1], // d
    -vshift_[0], // e
    1 - vshift_[0], // f
    1, // h
    -1, // V(h)::{g}
    -1 + vshift_[1], // V(d)::{g}
    vshift_[1] // V(d)::{h}
  };
  // V(aegc)=V(g)+V(a)::{c,g}+V(c)::{g}
  this->vertexNeighborAEGC_ = {
    -vshift_[0] - vshift_[1], // a
    1 - vshift_[0] - vshift_[1], // b
    -vshift_[1], // c
    1 - vshift_[1], // d
    -vshift_[0], // e
    1 - vshift_[0], // f
    1, // h
    vshift_[0], // V(a)::{c}
    vshift_[0] + vshift_[1], // V(a)::{g}
    vshift_[1], // V(c)::{g}
  };
  // V(bfhd)=V(b)+V(f)::{b}+V(h)::{b}+V(d)::{b}
  this->vertexNeighborBFHD_ = {
    -1, // a
    -1 + vshift_[0], // c
    vshift_[0], // d
    -1 + vshift_[1], // e
    vshift_[1], // f
    -1 + vshift_[0] + vshift_[1], // g
    vshift_[0] + vshift_[1], // h
    -vshift_[1], // V(f)::{b}
    -vshift_[0] - vshift_[1], // V(h)::{b}
    -vshift_[0], // V(d)::{b}
  };

  // V(ab)=V(b)+V(a)::{b}
  this->vertexNeighborAB_ = {
    -1, // a
    -1 + vshift_[0], // c
    vshift_[0], // d
    -1 + vshift_[1], // e
    vshift_[1], // f
    -1 + vshift_[0] + vshift_[1], // g
    vshift_[0] + vshift_[1], // h
    1, // V(a)::{b}
  };
  // V(bd)=V(b)+V(d)::{b}
  this->vertexNeighborBD_ = {
    -1, // a
    -1 + vshift_[0], // c
    vshift_[0], // d
    -1 + vshift_[1], // e
    vshift_[1], // f
    -1 + vshift_[0] + vshift_[1], // g
    vshift_[0] + vshift_[1], // h
    -vshift_[0], // V(d)::{b}
  };
  // V(gh)=V(g)+V(h)::{g}
  this->vertexNeighborGH_ = {
    -vshift_[0] - vshift_[1], // a
    1 - vshift_[0] - vshift_[1], // b
    -vshift_[1], // c
    1 - vshift_[1], // d
    -vshift_[0], // e
    1 - vshift_[0], // f
    1, // h
    -1, // V(h)::{g}
  };
  // V(eg)=V(g)+V(e)::{g}
  this->vertexNeighborEG_ = {
    -vshift_[0] - vshift_[1], // a
    1 - vshift_[0] - vshift_[1], // b
    -vshift_[1], // c
    1 - vshift_[1], // d
    -vshift_[0], // e
    1 - vshift_[0], // f
    1, // h
    vshift_[0], // V(e)::{g}
  };
  // V(cg)=V(g)+V(c)::{g}
  this->vertexNeighborCG_ = {
    -vshift_[0] - vshift_[1], // a
    1 - vshift_[0] - vshift_[1], // b
    -vshift_[1], // c
    1 - vshift_[1], // d
    -vshift_[0], // e
    1 - vshift_[0], // f
    1, // h
    vshift_[1], // V(c)::{g}
  };
  // V(bf)=V(b)+V(f)::{b}
  this->vertexNeighborBF_ = {
    -1, // a
    -1 + vshift_[0], // c
    vshift_[0], // d
    -1 + vshift_[1], // e
    vshift_[1], // f
    -1 + vshift_[0] + vshift_[1], // g
    vshift_[0] + vshift_[1], // h
    -vshift_[1], // V(f)::{b}
  };

  // V(b)={a,c,d,e,f,g,h}
  this->vertexNeighborB_ = {
    -1, // a
    -1 + vshift_[0], // c
    vshift_[0], // d
    -1 + vshift_[1], // e
    vshift_[1], // f
    -1 + vshift_[0] + vshift_[1], // g
    vshift_[0] + vshift_[1], // h
  };
  // V(g)={a,b,c,d,e,f,h}
  this->vertexNeighborG_ = {
    -vshift_[0] - vshift_[1], // a
    1 - vshift_[0] - vshift_[1], // b
    -vshift_[1], // c
    1 - vshift_[1], // d
    -vshift_[0], // e
    1 - vshift_[0], // f
    1, // h
  };

  // V(ef)=V(f)+V(e)::{b,f}
  this->vertexNeighborEF_ = {
    -vshift_[1], // b
    -1, // e
    -1 + vshift_[0], // g
    vshift_[0], // h
    1 - vshift_[1], // V(e)::{b}
    1, // V(e)::{f}
  };
  // V(cd)=V(d)+V(c)::{b,d}
  this->vertexNeighborCD_ = {
    -vshift_[0], // b
    -1, // c
    -1 + vshift_[1], // g
    vshift_[1], // h
    1 - vshift_[0], // V(c)::{b}
    1, // V(c)::{d}
  };
  // V(ac)=V(c)+V(a)::{c,g}
  this->vertexNeighborAC_ = {
    -vshift_[0], // a
    1 - vshift_[0], // b
    1, // d
    vshift_[1], // g
    vshift_[0], // V(a)::{c}
    vshift_[0] + vshift_[1], // V(a)::{c}
  };
  // V(ae)=V(a)+V(e)::{a,b}
  this->vertexNeighborAE_ = {
    1, // b
    vshift_[0], // c
    vshift_[1], // e
    vshift_[0] + vshift_[1], // g
    -vshift_[1], // V(e)::{a}
    1 - vshift_[1], // V(e)::{b}
  };
  // V(fh)=V(f)+V(h)::{b,f}
  this->vertexNeighborFH_ = {
    -vshift_[1], // b
    -1, // e
    -1 + vshift_[0], // g
    vshift_[0], // h
    -vshift_[0] - vshift_[1], // V(h)::{b}
    -vshift_[0], // V(h)::{f}
  };
  // V(dh)=V(d)+V(h)::{b,d}
  this->vertexNeighborDH_ = {
    -vshift_[0], // b
    -1, // c
    -1 + vshift_[1], // g
    vshift_[1], // h
    -vshift_[0] - vshift_[1], // V(h)::{b}
    -vshift_[1], // V(h)::{d}
  };

  // V(a)={b,c,e,g}
  this->vertexNeighborA_ = {
    1, // b
    vshift_[0], // c
    vshift_[1], // e
    vshift_[0] + vshift_[1], // g
  };
  // V(c)={a,b,d,g}
  this->vertexNeighborC_ = {
    -vshift_[0], // a
    1 - vshift_[0], // b
    1, // d
    +vshift_[1], // g
  };
  // V(d)={b,c,g,h}
  this->vertexNeighborD_ = {
    -vshift_[0], // b
    -1, // c
    -1 + vshift_[1], // g
    vshift_[1], // h
  };
  // V(e)={a,b,f,g}
  this->vertexNeighborE_ = {
    -vshift_[1], // a
    1 - vshift_[1], // b
    1, // f
    +vshift_[0], // g
  };
  // V(f)={b,e,g,h}
  this->vertexNeighborF_ = {
    -vshift_[1], // b
    -1, // e
    -1 + vshift_[0], // g
    vshift_[0], // h
  };
  // V(h)={b,d,f,g}
  this->vertexNeighborH_ = {
    -vshift_[0] - vshift_[1], // b
    -vshift_[1], // d
    -vshift_[0], // f
    -1, // g
  };

  // V(abcd)=V(d)::{b,c}+V(c)::{b,d}+V(a)::{b}+V(b)::{c}
  this->vertexNeighbor2dABCD_ = {
    -1, -vshift_[0], -vshift_[0] + 1, 1, vshift_[0], vshift_[0] - 1,
  };
  // V(ab)=V(b)::{a,c,d}+V(a)::{b}
  this->vertexNeighbor2dAB_ = {
    -1, // V(b)::a
    vshift_[0] - 1, // V(b)::c
    vshift_[0], // V(b)::d
    +1, // V(a)::b
  };
  // V(cd)=V(c)::{a,b,d}+V(d)::{c}
  this->vertexNeighbor2dCD_ = {
    -1, // V(d)::c
    -vshift_[0], // V(c)::a
    -vshift_[0] + 1, // V(c)::b
    1, // V(c)::d
  };
  // V(ac)=V(c)::{a,b,d}+V(a)::{c}
  this->vertexNeighbor2dAC_ = {
    -vshift_[0], // V(c)::{a}
    -vshift_[0] + 1, // V(c)::{b}
    1, // V(c)::{d}
    vshift_[0], // V(a)::{c}
  };
  // V(bd)=V(b)::{c,d}+V(d)::{b,c}
  this->vertexNeighbor2dBD_ = {
    vshift_[0] - 1, // V(b)::{c}
    vshift_[0], // V(b)::{d}
    -vshift_[0], // V(d)::{b}
    -1, // V(d)::{c}
  };
  // V(b)={a,c,d}
  this->vertexNeighbor2dB_ = {
    -1, // a
    vshift_[0], // d
    vshift_[0] - 1, // c
  };
  // V(c)={a,b,d}
  this->vertexNeighbor2dC_ = {
    1, // d
    -vshift_[0], // a
    -vshift_[0] + 1, // b
  };
  this->vertexNeighbor2dA_ = {};
  // V(a)={b,c}
  this->vertexNeighbor2dA_ = {
    1, // b
    vshift_[0] // c
  };
  // V(d)={c,b}
  this->vertexNeighbor2dD_ = {
    -1, // c
    -vshift_[0], // b

  };

  return 0;
}

#ifdef TTK_ENABLE_MPI

int ttk::ImplicitTriangulation::preconditionDistributedCells() {
  if(this->hasPreconditionedDistributedCells_) {
    return 0;
  }
  if(!ttk::hasInitializedMPI()) {
    return -1;
  }
  if(this->cellGhost_ == nullptr) {
    if(ttk::isRunningWithMPI()) {
      this->printErr("Missing cell ghost array!");
    }
    return -3;
  }

  Timer tm{};

  // number of local cells (with ghost cells...)
  const auto nLocCells{this->getNumberOfCells()};

  // there are 6 tetrahedra per cubic cell (and 2 triangles per square)
  const int nTetraPerCube{this->dimensionality_ == 3 ? 6 : 2};
  std::vector<unsigned char> fillCells(nLocCells / nTetraPerCube);

  this->ghostCellsPerOwner_.resize(ttk::MPIsize_);

  this->neighborCellBBoxes_.resize(ttk::MPIsize_);
  auto &localBBox{this->neighborCellBBoxes_[ttk::MPIrank_]};
  // "good" starting values?
  localBBox = {
    this->localGridOffset_[0] + this->dimensions_[0], this->localGridOffset_[0],
    this->localGridOffset_[1] + this->dimensions_[1], this->localGridOffset_[1],
    this->localGridOffset_[2] + this->dimensions_[2], this->localGridOffset_[2],
  };

  for(SimplexId lcid = 0; lcid < nLocCells; ++lcid) {
    // only keep non-ghost cells
    if(this->cellGhost_[lcid / nTetraPerCube] == 1) {
      continue;
    }
    // local vertex coordinates
    std::array<SimplexId, 3> p{};
    if(this->dimensionality_ == 3) {
      this->tetrahedronToPosition(lcid, p.data());
    } else if(this->dimensionality_ == 2) {
      this->triangleToPosition2d(lcid, p.data());
      // compatibility with tetrahedronToPosition; fix a bounding box
      // error in the first axis
      p[0] /= 2;
    }

    // global vertex coordinates
    p[0] += this->localGridOffset_[0];
    p[1] += this->localGridOffset_[1];
    p[2] += this->localGridOffset_[2];

    if(p[0] < localBBox[0]) {
      localBBox[0] = p[0];
    }
    if(p[0] > localBBox[1]) {
      localBBox[1] = p[0];
    }
    if(p[1] < localBBox[2]) {
      localBBox[2] = p[1];
    }
    if(p[1] > localBBox[3]) {
      localBBox[3] = p[1];
    }
    if(p[2] < localBBox[4]) {
      localBBox[4] = p[2];
    }
    if(p[2] > localBBox[5]) {
      localBBox[5] = p[2];
    }
  }
  localBBox[1]++;
  localBBox[3]++;
  localBBox[5]++;

  for(size_t i = 0; i < this->neighborRanks_.size(); ++i) {
    const auto neigh{this->neighborRanks_[i]};
    MPI_Sendrecv(this->neighborCellBBoxes_[ttk::MPIrank_].data(), 6,
                 ttk::getMPIType(SimplexId{}), neigh, ttk::MPIrank_,
                 this->neighborCellBBoxes_[neigh].data(), 6,
                 ttk::getMPIType(SimplexId{}), neigh, neigh, ttk::MPIcomm_,
                 MPI_STATUS_IGNORE);
  }

  this->hasPreconditionedDistributedCells_ = true;

  return 0;
}

int ImplicitTriangulation::preconditionExchangeGhostCells() {

  if(this->hasPreconditionedExchangeGhostCells_) {
    return 0;
  }
  if(!ttk::hasInitializedMPI()) {
    return -1;
  }

  // number of local cells (with ghost cells...)
  const auto nLocCells{this->getNumberOfCells()};

  int cellRank = 0;
  for(LongSimplexId lcid = 0; lcid < nLocCells; ++lcid) {
    cellRank = this->getCellRankInternal(lcid);
    if(cellRank != ttk::MPIrank_) {
      // store ghost cell global ids (per rank)
      this->ghostCellsPerOwner_[cellRank].emplace_back(
        this->getCellGlobalIdInternal(lcid));
    }
  }

  // for each rank, store the global id of local cells that are ghost cells of
  // other ranks.
  const auto MIT{ttk::getMPIType(ttk::SimplexId{})};
  this->remoteGhostCells_.resize(ttk::MPIsize_);
  // number of owned cells that are ghost cells of other ranks
  std::vector<size_t> nOwnedGhostCellsPerRank(ttk::MPIsize_);

  for(const auto neigh : this->neighborRanks_) {
    // 1. send to neigh number of ghost cells owned by neigh
    const auto nCells{this->ghostCellsPerOwner_[neigh].size()};
    MPI_Sendrecv(&nCells, 1, ttk::getMPIType(nCells), neigh, ttk::MPIrank_,
                 &nOwnedGhostCellsPerRank[neigh], 1, ttk::getMPIType(nCells),
                 neigh, neigh, ttk::MPIcomm_, MPI_STATUS_IGNORE);
    this->remoteGhostCells_[neigh].resize(nOwnedGhostCellsPerRank[neigh]);

    // 2. send to neigh list of ghost cells owned by neigh
    MPI_Sendrecv(this->ghostCellsPerOwner_[neigh].data(),
                 this->ghostCellsPerOwner_[neigh].size(), MIT, neigh,
                 ttk::MPIrank_, this->remoteGhostCells_[neigh].data(),
                 this->remoteGhostCells_[neigh].size(), MIT, neigh, neigh,
                 ttk::MPIcomm_, MPI_STATUS_IGNORE);
  }

  this->hasPreconditionedExchangeGhostCells_ = true;
  return 0;
}

<<<<<<< HEAD
=======
int ImplicitTriangulation::preconditionDistributedVertices() {
  if(this->hasPreconditionedDistributedVertices_) {
    return 0;
  }
  if(!isRunningWithMPI()) {
    return -1;
  }
  if(this->vertexGhost_ == nullptr) {
    if(ttk::isRunningWithMPI()) {
      this->printErr("Missing vertex ghost array!");
    }
    return -3;
  }

  // number of local vertices (with ghost vertices...)
  const auto nLocVertices{this->getNumberOfVertices()};

  this->neighborVertexBBoxes_.resize(ttk::MPIsize_);
  auto &localBBox{this->neighborVertexBBoxes_[ttk::MPIrank_]};
  // "good" starting values?
  localBBox = {
    this->localGridOffset_[0] + this->dimensions_[0], this->localGridOffset_[0],
    this->localGridOffset_[1] + this->dimensions_[1], this->localGridOffset_[1],
    this->localGridOffset_[2] + this->dimensions_[2], this->localGridOffset_[2],
  };

  for(SimplexId lvid = 0; lvid < nLocVertices; ++lvid) {
    // only keep non-ghost vertices
    if(this->vertexGhost_[lvid] == 1) {
      continue;
    }
    // local vertex coordinates
    std::array<SimplexId, 3> p{};
    if(this->dimensionality_ == 3) {
      this->vertexToPosition(lvid, p.data());
    } else if(this->dimensionality_ == 2) {
      this->vertexToPosition2d(lvid, p.data());
    }

    // global vertex coordinates
    p[0] += this->localGridOffset_[0];
    p[1] += this->localGridOffset_[1];
    p[2] += this->localGridOffset_[2];

    if(p[0] < localBBox[0]) {
      localBBox[0] = p[0];
    }
    if(p[0] > localBBox[1]) {
      localBBox[1] = p[0];
    }
    if(p[1] < localBBox[2]) {
      localBBox[2] = p[1];
    }
    if(p[1] > localBBox[3]) {
      localBBox[3] = p[1];
    }
    if(p[2] < localBBox[4]) {
      localBBox[4] = p[2];
    }
    if(p[2] > localBBox[5]) {
      localBBox[5] = p[2];
    }
  }

  for(size_t i = 0; i < this->neighborRanks_.size(); ++i) {
    const auto neigh{this->neighborRanks_[i]};
    MPI_Sendrecv(this->neighborVertexBBoxes_[ttk::MPIrank_].data(), 6,
                 ttk::getMPIType(SimplexId{}), neigh, ttk::MPIrank_,
                 this->neighborVertexBBoxes_[neigh].data(), 6,
                 ttk::getMPIType(SimplexId{}), neigh, neigh, ttk::MPIcomm_,
                 MPI_STATUS_IGNORE);
  }

  this->hasPreconditionedDistributedVertices_ = true;

  return 0;
}

int ImplicitTriangulation::preconditionExchangeGhostVertices() {

  if(this->hasPreconditionedExchangeGhostVertices_) {
    return 0;
  }
  if(!ttk::hasInitializedMPI()) {
    return -1;
  }

  this->ghostVerticesPerOwner_.resize(ttk::MPIsize_);

  // number of local vertices (with ghost vertices...)
  const auto nLocVertices{this->getNumberOfVertices()};

  for(LongSimplexId lvid = 0; lvid < nLocVertices; ++lvid) {
    if(this->getVertexRankInternal(lvid) != ttk::MPIrank_) {
      // store ghost cell global ids (per rank)
      this->ghostVerticesPerOwner_[this->getVertexRankInternal(lvid)]
        .emplace_back(this->getVertexGlobalIdInternal(lvid));
    }
  }

  // for each rank, store the global id of local cells that are ghost cells of
  // other ranks.
  const auto MIT{ttk::getMPIType(ttk::SimplexId{})};
  this->remoteGhostVertices_.resize(ttk::MPIsize_);
  // number of owned cells that are ghost cells of other ranks
  std::vector<size_t> nOwnedGhostVerticesPerRank(ttk::MPIsize_);

  for(const auto neigh : this->neighborRanks_) {
    // 1. send to neigh number of ghost cells owned by neigh
    const auto nVerts{this->ghostVerticesPerOwner_[neigh].size()};
    MPI_Sendrecv(&nVerts, 1, ttk::getMPIType(nVerts), neigh, ttk::MPIrank_,
                 &nOwnedGhostVerticesPerRank[neigh], 1, ttk::getMPIType(nVerts),
                 neigh, neigh, ttk::MPIcomm_, MPI_STATUS_IGNORE);
    this->remoteGhostVertices_[neigh].resize(nOwnedGhostVerticesPerRank[neigh]);

    // 2. send to neigh list of ghost cells owned by neigh
    MPI_Sendrecv(this->ghostVerticesPerOwner_[neigh].data(),
                 this->ghostVerticesPerOwner_[neigh].size(), MIT, neigh,
                 ttk::MPIrank_, this->remoteGhostVertices_[neigh].data(),
                 this->remoteGhostVertices_[neigh].size(), MIT, neigh, neigh,
                 ttk::MPIcomm_, MPI_STATUS_IGNORE);
  }

  this->hasPreconditionedExchangeGhostVertices_ = true;
  return 0;
}

>>>>>>> ed0b4959
void ttk::ImplicitTriangulation::createMetaGrid(const double *const bounds) {

  // only works with 2 processes or more
  if(!ttk::isRunningWithMPI()) {
    return;
  }

  // no need to create it anew?
  if(this->metaGrid_ != nullptr) {
    return;
  }

  // Reorganize bounds to only execute Allreduce twice
  std::array<double, 6> tempBounds = {
    bounds[0], bounds[2], bounds[4], bounds[1], bounds[3], bounds[5],
  };
  std::array<double, 6> tempGlobalBounds{};

  // Compute and send to all processes the lower bounds of the data set
  MPI_Allreduce(tempBounds.data(), tempGlobalBounds.data(), 3, MPI_DOUBLE,
                MPI_MIN, ttk::MPIcomm_);
  // Compute and send to all processes the higher bounds of the data set
  MPI_Allreduce(&tempBounds[3], &tempGlobalBounds[3], 3, MPI_DOUBLE, MPI_MAX,
                ttk::MPIcomm_);

  // re-order tempGlobalBounds
  std::array<double, 6> globalBounds{
    tempGlobalBounds[0], tempGlobalBounds[3], tempGlobalBounds[1],
    tempGlobalBounds[4], tempGlobalBounds[2], tempGlobalBounds[5],
  };

  const std::array<int, 3> dimensions = {
    static_cast<int>(
      std::round((globalBounds[1] - globalBounds[0]) / this->spacing_[0]))
      + 1,
    static_cast<int>(
      std::round((globalBounds[3] - globalBounds[2]) / this->spacing_[1]))
      + 1,
    static_cast<int>(
      std::round((globalBounds[5] - globalBounds[4]) / this->spacing_[2]))
      + 1,
  };

  this->localGridOffset_ = {
    static_cast<SimplexId>(
      std::round((this->origin_[0] - globalBounds[0]) / this->spacing_[0])),
    static_cast<SimplexId>(
      std::round((this->origin_[1] - globalBounds[2]) / this->spacing_[1])),
    static_cast<SimplexId>(
      std::round((this->origin_[2] - globalBounds[4]) / this->spacing_[2])),
  };

  this->metaGrid_ = std::make_shared<ImplicitNoPreconditions>();
  this->metaGrid_->setInputGrid(globalBounds[0], globalBounds[1],
                                globalBounds[2], this->spacing_[0],
                                this->spacing_[1], this->spacing_[2],
                                dimensions[0], dimensions[1], dimensions[2]);
  this->metaGrid_->preconditionBoundaryVertices();
  this->metaGrid_->preconditionBoundaryEdges();
  this->metaGrid_->preconditionBoundaryTriangles();
}

std::array<SimplexId, 3>
  ttk::ImplicitTriangulation::getVertGlobalCoords(const SimplexId lvid) const {

  // local vertex coordinates
  std::array<SimplexId, 3> p{};
  if(this->dimensionality_ == 3) {
    this->vertexToPosition(lvid, p.data());
  } else if(this->dimensionality_ == 2) {
    this->vertexToPosition2d(lvid, p.data());
  }

  // global vertex coordinates
  p[0] += this->localGridOffset_[0];
  p[1] += this->localGridOffset_[1];
  p[2] += this->localGridOffset_[2];

  return p;
}

std::array<SimplexId, 3>
  ttk::ImplicitTriangulation::getVertLocalCoords(const SimplexId gvid) const {

  // global vertex coordinates
  std::array<SimplexId, 3> p{};
  if(this->dimensionality_ == 3) {
    this->metaGrid_->vertexToPosition(gvid, p.data());
  } else if(this->dimensionality_ == 2) {
    this->metaGrid_->vertexToPosition2d(gvid, p.data());
  }

  // local vertex coordinates
  p[0] -= this->localGridOffset_[0];
  p[1] -= this->localGridOffset_[1];
  p[2] -= this->localGridOffset_[2];

  return p;
}

bool ImplicitTriangulation::isVertexOnGlobalBoundaryInternal(
  const SimplexId lvid) const {

  if(!ttk::isRunningWithMPI()) {
    return this->isVertexOnBoundary(lvid);
  }

#ifndef TTK_ENABLE_KAMIKAZE
  if(lvid > this->TTK_TRIANGULATION_INTERNAL(getNumberOfVertices)() - 1
     || lvid < 0) {
<<<<<<< HEAD
    return false;
=======
    return -1;
  }
  if(this->metaGrid_ == nullptr) {
    return -1;
  }
#endif // TTK_ENABLE_KAMIKAZE

  const auto p{this->getVertGlobalCoords(lvid)};
  const auto &dims{this->metaGrid_->getGridDimensions()};

  // global coordinates to identifier (inverse of vertexToPosition)
  return p[0] + p[1] * dims[0] + p[2] * dims[0] * dims[1];
}

SimplexId ttk::ImplicitTriangulation::getVertexLocalIdInternal(
  const SimplexId gvid) const {

  if(!ttk::isRunningWithMPI()) {
    return gvid;
  }

#ifndef TTK_ENABLE_KAMIKAZE
  if(this->metaGrid_ == nullptr) {
    return -1;
  }
  if(gvid
       > this->metaGrid_->TTK_TRIANGULATION_INTERNAL(getNumberOfVertices)() - 1
     || gvid < 0) {
    return -1;
  }
#endif // TTK_ENABLE_KAMIKAZE

  const auto p{this->getVertLocalCoords(gvid)};
  const auto &dims{this->getGridDimensions()};

  if(p[0] < 0 || p[1] < 0 || p[2] < 0 || p[0] > dims[0] - 1
     || p[1] > dims[1] - 1 || p[2] > dims[2] - 1) {
    return -1;
  }

  // local coordinates to identifier (inverse of vertexToPosition)
  return p[0] + p[1] * dims[0] + p[2] * dims[0] * dims[1];
}

SimplexId ttk::ImplicitTriangulation::getCellGlobalIdInternal(
  const SimplexId lcid) const {

  if(!ttk::isRunningWithMPI()) {
    return lcid;
  }

#ifndef TTK_ENABLE_KAMIKAZE
  if(lcid > this->TTK_TRIANGULATION_INTERNAL(getNumberOfCells)() - 1
     || lcid < 0) {
    return -1;
  }
  if(this->metaGrid_ == nullptr) {
    return -1;
  }
#endif // TTK_ENABLE_KAMIKAZE

  // local cube coordinates
  std::array<SimplexId, 3> p{};
  if(this->dimensionality_ == 3) {
    this->tetrahedronToPosition(lcid, p.data());
  } else if(this->dimensionality_ == 2) {
    this->triangleToPosition2d(lcid, p.data());
    // compatibility with tetrahedronToPosition; fix a bounding box
    // error in the first axis
    p[0] /= 2;
  }

  // global cube coordinates
  p[0] += this->localGridOffset_[0];
  p[1] += this->localGridOffset_[1];
  p[2] += this->localGridOffset_[2];

  const auto &dims{this->metaGrid_->getGridDimensions()};

  // global coordinates to identifier (inverse of tetrahedronToPosition)
  const auto globCubeId{p[0] + p[1] * (dims[0] - 1)
                        + p[2] * (dims[0] - 1) * (dims[1] - 1)};

  const auto nCellsPerCube{this->dimensionality_ == 3 ? 6 : 2};
  return globCubeId * nCellsPerCube + lcid % nCellsPerCube;
}

SimplexId ttk::ImplicitTriangulation::getCellLocalIdInternal(
  const SimplexId gcid) const {

  if(!ttk::isRunningWithMPI()) {
    return gcid;
>>>>>>> ed0b4959
  }
  if(this->metaGrid_ == nullptr) {
    return false;
  }
#endif // TTK_ENABLE_KAMIKAZE

<<<<<<< HEAD
  const auto gvid{this->getVertexGlobalIdInternal(lvid)};
  if(gvid == -1) {
    return false;
=======
  // global cube coordinates
  std::array<SimplexId, 3> p{};
  if(this->dimensionality_ == 3) {
    this->metaGrid_->tetrahedronToPosition(gcid, p.data());
  } else if(this->dimensionality_ == 2) {
    this->metaGrid_->triangleToPosition2d(gcid, p.data());
    // compatibility with tetrahedronToPosition; fix a bounding box
    // error in the first axis
    p[0] /= 2;
  }

  // local cube coordinates
  p[0] -= this->localGridOffset_[0];
  p[1] -= this->localGridOffset_[1];
  p[2] -= this->localGridOffset_[2];

  const auto &dims{this->getGridDimensions()};

  // local coordinates to identifier (inverse of tetrahedronToPosition)
  const auto locCubeId{p[0] + p[1] * (dims[0] - 1)
                       + p[2] * (dims[0] - 1) * (dims[1] - 1)};

  const auto nCellsPerCube{this->dimensionality_ == 3 ? 6 : 2};
  return locCubeId * nCellsPerCube + gcid % nCellsPerCube;
}

SimplexId
  ttk::ImplicitTriangulation::findEdgeFromVertices(const SimplexId v0,
                                                   const SimplexId v1) const {
  // loop over v0 edges to find the one between v0 and v1
  const auto nEdges = this->getVertexEdgeNumberInternal(v0);
  for(SimplexId i = 0; i < nEdges; ++i) {
    SimplexId e{};
    std::array<SimplexId, 2> eVerts{};
    this->getVertexEdgeInternal(v0, i, e);
    this->getEdgeVertexInternal(e, 0, eVerts[0]);
    this->getEdgeVertexInternal(e, 1, eVerts[1]);
    if((v0 == eVerts[0] && v1 == eVerts[1])
       || (v0 == eVerts[1] && v1 == eVerts[0])) {
      return e;
    }
>>>>>>> ed0b4959
  }
  return this->metaGrid_->isVertexOnBoundary(gvid);
}

bool ImplicitTriangulation::isEdgeOnGlobalBoundaryInternal(
  const SimplexId leid) const {

  if(!ttk::isRunningWithMPI()) {
    return this->isEdgeOnBoundary(leid);
  }

#ifndef TTK_ENABLE_KAMIKAZE
  if(leid > this->getNumberOfEdgesInternal() - 1 || leid < 0) {
    return false;
  }
  if(this->metaGrid_ == nullptr) {
    return false;
  }
#endif // TTK_ENABLE_KAMIKAZE

  const auto geid{this->getEdgeGlobalIdInternal(leid)};
  if(geid == -1) {
    return false;
  }
  return this->metaGrid_->isEdgeOnBoundary(geid);
}

bool ImplicitTriangulation::isTriangleOnGlobalBoundaryInternal(
  const SimplexId ltid) const {

  if(!ttk::isRunningWithMPI()) {
    return this->isTriangleOnBoundary(ltid);
  }

#ifndef TTK_ENABLE_KAMIKAZE
  if(ltid > this->getNumberOfTrianglesInternal() - 1 || ltid < 0) {
    return false;
  }
  if(this->metaGrid_ == nullptr) {
    return false;
  }
#endif // TTK_ENABLE_KAMIKAZE

  const auto gtid{this->getTriangleGlobalIdInternal(ltid)};
  if(gtid == -1) {
    return false;
  }
  return this->metaGrid_->isTriangleOnBoundary(gtid);
}

int ttk::ImplicitTriangulation::getCellRankInternal(
  const SimplexId lcid) const {

<<<<<<< HEAD
  const int nTetraPerCube{this->dimensionality_ == 3 ? 6 : 2};
  const auto locCubeId{lcid / nTetraPerCube};
=======
#ifndef TTK_ENABLE_KAMIKAZE
  if(this->neighborRanks_.empty() && ttk::MPIsize_ > 1) {
    this->printErr("Empty neighborsRanks_!");
    return -1;
  }
#endif // TTK_ENABLE_KAMIKAZE
>>>>>>> ed0b4959

  if(this->cellGhost_[locCubeId] == 0) {
    return ttk::MPIrank_;
  }

#ifndef TTK_ENABLE_KAMIKAZE
  if(this->neighborRanks_.empty() && ttk::MPIsize_ > 1) {
    this->printErr("Empty neighborsRanks_!");
    return -1;
  }
#endif // TTK_ENABLE_KAMIKAZE

  const auto nVertsCell{this->getCellVertexNumber(lcid)};
  std::vector<bool> inRank(nVertsCell);
  for(const auto neigh : this->neighborRanks_) {
    std::fill(inRank.begin(), inRank.end(), false);
    const auto &bbox{this->neighborCellBBoxes_[neigh]};
    for(SimplexId i = 0; i < nVertsCell; ++i) {
      SimplexId v{};
      this->getCellVertex(lcid, i, v);
      if(this->vertexGhost_[v] == 0) {
        inRank[i] = true;
      } else {
        const auto p{this->getVertGlobalCoords(v)};
        if(p[0] >= bbox[0] && p[0] <= bbox[1] && p[1] >= bbox[2]
           && p[1] <= bbox[3] && p[2] >= bbox[4] && p[2] <= bbox[5]) {
          inRank[i] = true;
        }
      }
    }
    if(std::all_of(
         inRank.begin(), inRank.end(), [](const bool v) { return v; })) {
      return neigh;
    }
  }

  return -1;
}

#endif // TTK_ENABLE_MPI

// explicit instantiations
template class ttk::ImplicitTriangulationCRTP<ttk::ImplicitWithPreconditions>;
template class ttk::ImplicitTriangulationCRTP<ttk::ImplicitNoPreconditions>;<|MERGE_RESOLUTION|>--- conflicted
+++ resolved
@@ -3211,8 +3211,6 @@
   return 0;
 }
 
-<<<<<<< HEAD
-=======
 int ImplicitTriangulation::preconditionDistributedVertices() {
   if(this->hasPreconditionedDistributedVertices_) {
     return 0;
@@ -3340,7 +3338,6 @@
   return 0;
 }
 
->>>>>>> ed0b4959
 void ttk::ImplicitTriangulation::createMetaGrid(const double *const bounds) {
 
   // only works with 2 processes or more
@@ -3451,155 +3448,16 @@
 #ifndef TTK_ENABLE_KAMIKAZE
   if(lvid > this->TTK_TRIANGULATION_INTERNAL(getNumberOfVertices)() - 1
      || lvid < 0) {
-<<<<<<< HEAD
     return false;
-=======
-    return -1;
-  }
-  if(this->metaGrid_ == nullptr) {
-    return -1;
-  }
-#endif // TTK_ENABLE_KAMIKAZE
-
-  const auto p{this->getVertGlobalCoords(lvid)};
-  const auto &dims{this->metaGrid_->getGridDimensions()};
-
-  // global coordinates to identifier (inverse of vertexToPosition)
-  return p[0] + p[1] * dims[0] + p[2] * dims[0] * dims[1];
-}
-
-SimplexId ttk::ImplicitTriangulation::getVertexLocalIdInternal(
-  const SimplexId gvid) const {
-
-  if(!ttk::isRunningWithMPI()) {
-    return gvid;
-  }
-
-#ifndef TTK_ENABLE_KAMIKAZE
-  if(this->metaGrid_ == nullptr) {
-    return -1;
-  }
-  if(gvid
-       > this->metaGrid_->TTK_TRIANGULATION_INTERNAL(getNumberOfVertices)() - 1
-     || gvid < 0) {
-    return -1;
-  }
-#endif // TTK_ENABLE_KAMIKAZE
-
-  const auto p{this->getVertLocalCoords(gvid)};
-  const auto &dims{this->getGridDimensions()};
-
-  if(p[0] < 0 || p[1] < 0 || p[2] < 0 || p[0] > dims[0] - 1
-     || p[1] > dims[1] - 1 || p[2] > dims[2] - 1) {
-    return -1;
-  }
-
-  // local coordinates to identifier (inverse of vertexToPosition)
-  return p[0] + p[1] * dims[0] + p[2] * dims[0] * dims[1];
-}
-
-SimplexId ttk::ImplicitTriangulation::getCellGlobalIdInternal(
-  const SimplexId lcid) const {
-
-  if(!ttk::isRunningWithMPI()) {
-    return lcid;
-  }
-
-#ifndef TTK_ENABLE_KAMIKAZE
-  if(lcid > this->TTK_TRIANGULATION_INTERNAL(getNumberOfCells)() - 1
-     || lcid < 0) {
-    return -1;
-  }
-  if(this->metaGrid_ == nullptr) {
-    return -1;
-  }
-#endif // TTK_ENABLE_KAMIKAZE
-
-  // local cube coordinates
-  std::array<SimplexId, 3> p{};
-  if(this->dimensionality_ == 3) {
-    this->tetrahedronToPosition(lcid, p.data());
-  } else if(this->dimensionality_ == 2) {
-    this->triangleToPosition2d(lcid, p.data());
-    // compatibility with tetrahedronToPosition; fix a bounding box
-    // error in the first axis
-    p[0] /= 2;
-  }
-
-  // global cube coordinates
-  p[0] += this->localGridOffset_[0];
-  p[1] += this->localGridOffset_[1];
-  p[2] += this->localGridOffset_[2];
-
-  const auto &dims{this->metaGrid_->getGridDimensions()};
-
-  // global coordinates to identifier (inverse of tetrahedronToPosition)
-  const auto globCubeId{p[0] + p[1] * (dims[0] - 1)
-                        + p[2] * (dims[0] - 1) * (dims[1] - 1)};
-
-  const auto nCellsPerCube{this->dimensionality_ == 3 ? 6 : 2};
-  return globCubeId * nCellsPerCube + lcid % nCellsPerCube;
-}
-
-SimplexId ttk::ImplicitTriangulation::getCellLocalIdInternal(
-  const SimplexId gcid) const {
-
-  if(!ttk::isRunningWithMPI()) {
-    return gcid;
->>>>>>> ed0b4959
   }
   if(this->metaGrid_ == nullptr) {
     return false;
   }
 #endif // TTK_ENABLE_KAMIKAZE
 
-<<<<<<< HEAD
   const auto gvid{this->getVertexGlobalIdInternal(lvid)};
   if(gvid == -1) {
     return false;
-=======
-  // global cube coordinates
-  std::array<SimplexId, 3> p{};
-  if(this->dimensionality_ == 3) {
-    this->metaGrid_->tetrahedronToPosition(gcid, p.data());
-  } else if(this->dimensionality_ == 2) {
-    this->metaGrid_->triangleToPosition2d(gcid, p.data());
-    // compatibility with tetrahedronToPosition; fix a bounding box
-    // error in the first axis
-    p[0] /= 2;
-  }
-
-  // local cube coordinates
-  p[0] -= this->localGridOffset_[0];
-  p[1] -= this->localGridOffset_[1];
-  p[2] -= this->localGridOffset_[2];
-
-  const auto &dims{this->getGridDimensions()};
-
-  // local coordinates to identifier (inverse of tetrahedronToPosition)
-  const auto locCubeId{p[0] + p[1] * (dims[0] - 1)
-                       + p[2] * (dims[0] - 1) * (dims[1] - 1)};
-
-  const auto nCellsPerCube{this->dimensionality_ == 3 ? 6 : 2};
-  return locCubeId * nCellsPerCube + gcid % nCellsPerCube;
-}
-
-SimplexId
-  ttk::ImplicitTriangulation::findEdgeFromVertices(const SimplexId v0,
-                                                   const SimplexId v1) const {
-  // loop over v0 edges to find the one between v0 and v1
-  const auto nEdges = this->getVertexEdgeNumberInternal(v0);
-  for(SimplexId i = 0; i < nEdges; ++i) {
-    SimplexId e{};
-    std::array<SimplexId, 2> eVerts{};
-    this->getVertexEdgeInternal(v0, i, e);
-    this->getEdgeVertexInternal(e, 0, eVerts[0]);
-    this->getEdgeVertexInternal(e, 1, eVerts[1]);
-    if((v0 == eVerts[0] && v1 == eVerts[1])
-       || (v0 == eVerts[1] && v1 == eVerts[0])) {
-      return e;
-    }
->>>>>>> ed0b4959
   }
   return this->metaGrid_->isVertexOnBoundary(gvid);
 }
@@ -3653,17 +3511,8 @@
 int ttk::ImplicitTriangulation::getCellRankInternal(
   const SimplexId lcid) const {
 
-<<<<<<< HEAD
   const int nTetraPerCube{this->dimensionality_ == 3 ? 6 : 2};
   const auto locCubeId{lcid / nTetraPerCube};
-=======
-#ifndef TTK_ENABLE_KAMIKAZE
-  if(this->neighborRanks_.empty() && ttk::MPIsize_ > 1) {
-    this->printErr("Empty neighborsRanks_!");
-    return -1;
-  }
-#endif // TTK_ENABLE_KAMIKAZE
->>>>>>> ed0b4959
 
   if(this->cellGhost_[locCubeId] == 0) {
     return ttk::MPIrank_;

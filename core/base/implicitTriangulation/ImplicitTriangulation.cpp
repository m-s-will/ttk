--- conflicted
+++ resolved
@@ -3193,21 +3193,13 @@
   }
 #endif // TTK_ENABLE_KAMIKAZE
 
-<<<<<<< HEAD
-  float p[3];
-=======
   float p[3] = {0, 0, 0};
->>>>>>> 1ef2da7b
   this->metaGrid_->getCellIncenter(
     this->getCellGlobalId(lcid), this->dimensionality_, p);
   for(const auto neigh : this->neighborRanks_) {
     const auto &bbox{this->neighborCellBBoxes_[neigh]};
     if(p[0] >= bbox[0] && p[0] <= bbox[1] && p[1] >= bbox[2] && p[1] <= bbox[3]
        && p[2] >= bbox[4] && p[2] <= bbox[5]) {
-<<<<<<< HEAD
-      // printMsg("Rank of cell found");
-=======
->>>>>>> 1ef2da7b
       return neigh;
     }
   }

--- conflicted
+++ resolved
@@ -74,17 +74,8 @@
   if(!inputScalarField)
     return 0;
 
-<<<<<<< HEAD
-  auto pointData = input->GetPointData();
-  auto vtkGlobalPointIds = pointData->GetGlobalIds();
-  auto vtkGhostCells = pointData->GetArray("vtkGhostType");
-
-  vtkDataArray *offsetField
-    = this->GetOrderArray(input, 0, 1, ForceInputOffsetScalarField);
-=======
   vtkDataArray *offsetField = this->GetOrderArray(
     input, 0, triangulation, false, 1, ForceInputOffsetScalarField);
->>>>>>> 326cded0
 
   // setting up the base layer
   this->preconditionTriangulation(triangulation);

#include <ttkAlgorithm.h>
#include <ttkMacros.h>
#include <ttkUtils.h>

#include <OrderDisambiguation.h>
#include <Triangulation.h>
#include <ttkTriangulationFactory.h>

#include <vtkCellTypes.h>
#include <vtkCommand.h>
#include <vtkDataSet.h>

#ifdef TTK_ENABLE_MPI
#include <Identifiers.h>
#include <vtkCellData.h>
#include <vtkGhostCellsGenerator.h>
#endif // TTK_ENABLE_MPI

#include <vtkImageData.h>
#include <vtkInformation.h>
#include <vtkInformationIntegerKey.h>
#include <vtkInformationVector.h>
#include <vtkMultiBlockDataSet.h>
#include <vtkPointData.h>
#include <vtkPolyData.h>
#include <vtkTable.h>
#include <vtkUnstructuredGrid.h>

#include <vtkCompositeDataPipeline.h>

// Pass input type information key
#include <vtkInformationKey.h>
vtkInformationKeyMacro(ttkAlgorithm, SAME_DATA_TYPE_AS_INPUT_PORT, Integer);

// Constructor / Destructor
vtkStandardNewMacro(ttkAlgorithm);
ttkAlgorithm::ttkAlgorithm() = default;
ttkAlgorithm::~ttkAlgorithm() = default;

ttk::Triangulation *ttkAlgorithm::GetTriangulation(vtkDataSet *dataSet) {

  this->printMsg("Requesting triangulation for '"
                   + std::string(dataSet->GetClassName()) + "'",
                 ttk::debug::Priority::DETAIL);
#ifdef TTK_ENABLE_MPI
  if(ttk::hasInitializedMPI()) {
    if(!hasMPISupport_) {
      printErr(
        "MPI is not supported for this filter, the results will be incorrect");
    }
    this->MPIGhostPipelinePreconditioning(dataSet);
  }
#endif // TTK_ENABLE_MPI

  auto triangulation = ttkTriangulationFactory::GetTriangulation(
    this->debugLevel_, this->CompactTriangulationCacheSize, dataSet);

#ifdef TTK_ENABLE_MPI
  if(ttk::hasInitializedMPI()) {
    std::vector<int> tmp{};
    this->MPIPipelinePreconditioning(dataSet, tmp, triangulation);
    this->MPITriangulationPreconditioning(triangulation, dataSet);
  }
#endif // TTK_ENABLE_MPI

  if(triangulation)
    return triangulation;

  this->printErr("Unable to retrieve/initialize triangulation for '"
                 + std::string(dataSet->GetClassName()) + "'");

  return nullptr;
}

vtkDataArray *ttkAlgorithm::GetOptionalArray(const bool &enforceArrayIndex,
                                             const int &arrayIndex,
                                             const std::string &arrayName,
                                             vtkDataSet *const inputData,
                                             const int &inputPort) {

  vtkDataArray *optionalArray = nullptr;

  if(enforceArrayIndex)
    optionalArray = this->GetInputArrayToProcess(arrayIndex, inputData);

  if(!optionalArray) {
    this->SetInputArrayToProcess(arrayIndex, inputPort, 0, 0, arrayName.data());
    optionalArray = this->GetInputArrayToProcess(arrayIndex, inputData);
  }
  return optionalArray;
}

std::string ttkAlgorithm::GetOrderArrayName(vtkDataArray *const array) {
  return std::string(array->GetName()) + "_Order";
}

vtkDataArray *ttkAlgorithm::GetOrderArray(vtkDataSet *const inputData,
                                          const int scalarArrayIdx,
                                          const int orderArrayIdx,
                                          const bool enforceOrderArrayIdx) {

  auto isValidOrderArray = [](vtkDataArray *const array) {
    if(!array)
      return -4;

    if(array->GetNumberOfComponents() != 1)
      return -3;

    auto temp = vtkSmartPointer<ttkSimplexIdTypeArray>::New();
    if(array->GetDataType() != temp->GetDataType())
      return -2;

    const std::string name(array->GetName());
    if(name.size() < 6 || (name.rfind("_Order") != (name.size() - 6)))
      return -1;

    return 1;
  };

  if(enforceOrderArrayIdx) {
    auto orderArray = this->GetInputArrayToProcess(orderArrayIdx, inputData);
    switch(isValidOrderArray(orderArray)) {
      case -4: {
        this->printErr("Unable to retrieve enforced order array at idx "
                       + std::to_string(orderArrayIdx) + ".");
        return nullptr;
      }
      case -3: {
        this->printErr("Retrieved enforced order array `"
                       + std::string(orderArray->GetName())
                       + "` has more than one component.");
        return nullptr;
      }
      case -2: {
        this->printErr("Enforced order array `"
                       + std::string(orderArray->GetName())
                       + "` is of incorrect type.");
        auto temp = vtkSmartPointer<ttkSimplexIdTypeArray>::New();
        this->printErr(" -> use `ttkArrayEditor` to convert data type to `"
                       + std::string(temp->GetDataTypeAsString()) + "`.");
        return nullptr;
      }
      default: {
        this->printMsg("Retrieved enforced order array `"
                         + std::string(orderArray->GetName()) + "`.",
                       ttk::debug::Priority::DETAIL);
        return orderArray;
      }
    }
  }

  auto scalarArray = this->GetInputArrayToProcess(scalarArrayIdx, inputData);
  if(!scalarArray) {
    this->printErr("Unable to retrieve input scalar array for idx "
                   + std::to_string(scalarArrayIdx) + ".");
    return nullptr;
  } else if(isValidOrderArray(scalarArray) == 1) {
    this->printMsg("Retrieved scalar array `"
                     + std::string(scalarArray->GetName())
                     + "` is already an order array.",
                   ttk::debug::Priority::DETAIL);
    return scalarArray;
  }

  auto orderArray = inputData
                      ->GetAttributesAsFieldData(this->GetInputArrayAssociation(
                        scalarArrayIdx, inputData))
                      ->GetArray(this->GetOrderArrayName(scalarArray).data());

  switch(isValidOrderArray(orderArray)) {
    case -4: {
      ttk::Timer timer;
      this->printWrn("No pre-existing order for array:");
      this->printWrn("  `" + std::string(scalarArray->GetName()) + "`.");

      this->printMsg("Initializing order array.", 0, 0, this->threadNumber_,
                     ttk::debug::LineMode::REPLACE);

      auto nVertices = scalarArray->GetNumberOfTuples();
      auto newOrderArray = vtkSmartPointer<ttkSimplexIdTypeArray>::New();
      newOrderArray->SetName(this->GetOrderArrayName(scalarArray).data());
      newOrderArray->SetNumberOfComponents(1);
      newOrderArray->SetNumberOfTuples(nVertices);
#ifdef TTK_ENABLE_MPI
      std::vector<int> neighbors;
      if(ttk::hasInitializedMPI()) {
        this->MPIGhostPipelinePreconditioning(inputData);
        this->MPIPipelinePreconditioning(inputData, neighbors, nullptr);
      }
      if(ttk::isRunningWithMPI()) {
        const auto triangulation{this->GetTriangulation(inputData)};
        ttkTypeMacroA(scalarArray->GetDataType(),
                      (ttk::produceOrdering<T0>(
                        ttkUtils::GetPointer<ttk::SimplexId>(newOrderArray),
                        ttkUtils::GetPointer<T0>(scalarArray),
                        [triangulation](const ttk::SimplexId a) {
                          return triangulation->getVertexGlobalId(a);
                        },
                        [triangulation](const ttk::SimplexId a) {
                          return triangulation->getVertexRank(a);
                        },
                        nVertices, 500, neighbors)));
      } else
#endif // TTK_ENABLE_MPI

      {
        switch(scalarArray->GetDataType()) {
          vtkTemplateMacro(ttk::preconditionOrderArray(
            nVertices,
            static_cast<VTK_TT *>(ttkUtils::GetVoidPointer(scalarArray)),
            static_cast<ttk::SimplexId *>(
              ttkUtils::GetVoidPointer(newOrderArray)),
            this->threadNumber_));
        }
      }

      // append order array temporarily to input
      inputData
        ->GetAttributesAsFieldData(
          this->GetInputArrayAssociation(scalarArrayIdx, inputData))
        ->AddArray(newOrderArray);
      this->printMsg("Initializing order array.", 1, timer.getElapsedTime(),
                     this->threadNumber_);

      this->printWrn("TIP: run `ttkArrayPreconditioning` first");
      this->printWrn("for improved performances :)");

      return newOrderArray;
    }

    case -3: {
      this->printErr(
        "Retrieved order array `" + std::string(orderArray->GetName())
        + "` for scalar array `" + std::string(scalarArray->GetName())
        + "` has more than one component.");
      return nullptr;
    }

    case -2: {
      this->printErr(
        "Retrieved order array `" + std::string(orderArray->GetName())
        + "` for scalar array `" + std::string(scalarArray->GetName())
        + "` is of incorrect type.");
      auto temp = vtkSmartPointer<ttkSimplexIdTypeArray>::New();
      this->printErr(" -> use `ttkArrayEditor` to convert data type to `"
                     + std::string(temp->GetDataTypeAsString()) + "`.");
      return nullptr;
    }

    default: {
      this->printMsg(
        "Retrieved order array `" + std::string(orderArray->GetName())
          + "` for scalar array `" + std::string(scalarArray->GetName()) + "`.",
        ttk::debug::Priority::DETAIL);
      return orderArray;
    }
  }
}

ttk::SimplexId *
  ttkAlgorithm::GetIdentifierArrayPtr(const bool &enforceArrayIndex,
                                      const int &arrayIndex,
                                      const std::string &arrayName,
                                      vtkDataSet *const inputData,
                                      std::vector<ttk::SimplexId> &spareStorage,
                                      const int inputPort,
                                      const bool printErr) {

  // fetch data array
  const auto array = this->GetOptionalArray(
    enforceArrayIndex, arrayIndex, arrayName, inputData, inputPort);
  if(array == nullptr) {
    if(printErr) {
      this->printErr("Could not find the requested identifiers array");
    }
    return {};
  }
  if(array->GetNumberOfComponents() != 1) {
    if(printErr) {
      this->printErr("Identifiers field must have only one component!");
    }
    return {};
  }

#ifndef TTK_ENABLE_64BIT_IDS
  if(array->GetDataType() == VTK_ID_TYPE
     || array->GetDataType() == VTK_LONG_LONG) {
    this->printMsg(
      "Converting identifiers field from vtkIdType to SimplexId...");
    const auto nItems = array->GetNumberOfTuples();

    // fills the vector with the content of the data array converted to
    // ttk::SimplexId
    spareStorage.resize(nItems);
    for(vtkIdType i = 0; i < nItems; ++i) {
      spareStorage[i] = static_cast<ttk::SimplexId>(array->GetTuple1(i));
    }

    // return a pointer to the vector internal buffer
    return spareStorage.data();
  }
#else
  TTK_FORCE_USE(spareStorage);
#endif // TTK_ENABLE_64BIT_IDS

  // return a pointer to the data array internal buffer
  return static_cast<ttk::SimplexId *>(ttkUtils::GetVoidPointer(array));
}

template <class vtkDataType>
int prepOutput(vtkInformation *info, const std::string &className) {
  auto output = vtkDataObject::GetData(info);
  if(!output || !output->IsA(className.data())) {
    auto newOutput = vtkSmartPointer<vtkDataType>::New();
    info->Set(vtkDataObject::DATA_OBJECT(), newOutput);
  }
  return 1;
}

vtkDataSet *ttkAlgorithm::GetOutput() {
  return this->GetOutput(0);
}

vtkDataSet *ttkAlgorithm::GetOutput(int port) {
  return vtkDataSet::SafeDownCast(this->GetOutputDataObject(port));
}

void ttkAlgorithm::SetInputData(vtkDataSet *input) {
  this->SetInputData(0, input);
}

void ttkAlgorithm::SetInputData(int index, vtkDataSet *input) {
  this->SetInputDataInternal(index, input);
}

void ttkAlgorithm::AddInputData(vtkDataSet *input) {
  this->AddInputData(0, input);
}

void ttkAlgorithm::AddInputData(int index, vtkDataSet *input) {
  this->AddInputDataInternal(index, input);
}

int ttkAlgorithm::RequestDataObject(vtkInformation *ttkNotUsed(request),
                                    vtkInformationVector **inputVector,
                                    vtkInformationVector *outputVector) {
  // for each output
  for(int i = 0; i < this->GetNumberOfOutputPorts(); ++i) {
    auto outInfo = outputVector->GetInformationObject(i);
    if(!outInfo) {
      this->printErr("Unable to retrieve output vtkDataObject at port "
                     + std::to_string(i));
      return 0;
    }

    auto outputPortInfo = this->GetOutputPortInformation(i);

    // always request output type again for dynamic filter outputs
    if(!this->FillOutputPortInformation(i, outputPortInfo)) {
      this->printErr("Unable to fill output port information at port "
                     + std::to_string(i));
      return 0;
    }

    if(outputPortInfo->Has(ttkAlgorithm::SAME_DATA_TYPE_AS_INPUT_PORT())) {
      // Set output data type to input data type at specified port
      auto inPortIndex
        = outputPortInfo->Get(ttkAlgorithm::SAME_DATA_TYPE_AS_INPUT_PORT());
      if(inPortIndex < 0 || inPortIndex >= this->GetNumberOfInputPorts()) {
        this->printErr("Input port index " + std::to_string(inPortIndex)
                       + " specified by 'SAME_DATA_TYPE_AS_INPUT_PORT' key of "
                         "output port is out of range ("
                       + std::to_string(this->GetNumberOfInputPorts())
                       + " input ports).");
        return 0;
      }
      auto inInfo = inputVector[inPortIndex]->GetInformationObject(0);
      if(!inInfo) {
        this->printErr(
          "No information object at port " + std::to_string(inPortIndex)
          + " specified by 'SAME_DATA_TYPE_AS_INPUT_PORT' key of output port.");
        return 0;
      }

      auto input = vtkDataObject::GetData(inInfo);
      auto output = vtkDataObject::GetData(outInfo);

      if(!output || !output->IsA(input->GetClassName())) {
        auto newOutput
          = vtkSmartPointer<vtkDataObject>::Take(input->NewInstance());
        outputPortInfo->Set(
          vtkDataObject::DATA_TYPE_NAME(), input->GetClassName());
        outInfo->Set(vtkDataObject::DATA_OBJECT(), newOutput);
      }
    } else {
      // Explicitly create output by data type name
      if(!outputPortInfo->Has(vtkDataObject::DATA_TYPE_NAME())) {
        this->printErr("DATA_TYPE_NAME of output port " + std::to_string(i)
                       + " not specified");
        return 0;
      }
      std::string outputType
        = outputPortInfo->Get(vtkDataObject::DATA_TYPE_NAME());

      if(outputType == "vtkUnstructuredGrid") {
        prepOutput<vtkUnstructuredGrid>(outInfo, outputType);
      } else if(outputType == "vtkPolyData") {
        prepOutput<vtkPolyData>(outInfo, outputType);
      } else if(outputType == "vtkMultiBlockDataSet") {
        prepOutput<vtkMultiBlockDataSet>(outInfo, outputType);
      } else if(outputType == "vtkTable") {
        prepOutput<vtkTable>(outInfo, outputType);
      } else if(outputType == "vtkImageData") {
        prepOutput<vtkImageData>(outInfo, outputType);
      } else {
        this->printErr("Unsupported data type for output[" + std::to_string(i)
                       + "]: " + outputType);
        return 0;
      }
    }

    this->printMsg(
      "Created '"
        + std::string(outputPortInfo->Get(vtkDataObject::DATA_TYPE_NAME()))
        + "' at output port " + std::to_string(i),
      ttk::debug::Priority::VERBOSE);
  }

  return 1;
}

#ifdef TTK_ENABLE_MPI

int ttkAlgorithm::updateMPICommunicator(vtkDataSet *input) {
  int isEmpty
    = input->GetNumberOfCells() == 0 || input->GetNumberOfPoints() == 0;
  int oldSize = ttk::MPIsize_;
  int oldRank = ttk::MPIrank_;
  MPI_Comm_split(MPI_COMM_WORLD, isEmpty, 0, &ttk::MPIcomm_);
  MPI_Comm_rank(ttk::MPIcomm_, &ttk::MPIrank_);
  MPI_Comm_size(ttk::MPIcomm_, &ttk::MPIsize_);
  if(oldSize != ttk::MPIsize_) {
    std::vector<int> newToOldRanks(ttk::MPIsize_);
    MPI_Allgather(&oldRank, 1, MPI_INTEGER, newToOldRanks.data(), 1,
                  MPI_INTEGER, ttk::MPIcomm_);
    std::map<int, int> oldToNewRanks;
    for(int i = 0; i < ttk::MPIsize_; i++) {
      oldToNewRanks[newToOldRanks[i]] = i;
    }
    int *vertexRankArray
      = ttkUtils::GetPointer<int>(input->GetPointData()->GetArray("RankArray"));
    if(vertexRankArray != nullptr) {
      for(int i = 0; i < input->GetNumberOfPoints(); i++) {
        vertexRankArray[i] = oldToNewRanks[vertexRankArray[i]];
      }
    }
    int *cellRankArray
      = ttkUtils::GetPointer<int>(input->GetCellData()->GetArray("RankArray"));
    if(cellRankArray != nullptr) {
      for(int i = 0; i < input->GetNumberOfCells(); i++) {
        cellRankArray[i] = oldToNewRanks[cellRankArray[i]];
      }
    }
  }
  this->setDebugMsgPrefix(debugMsgNamePrefix_);
  return isEmpty;
}

bool ttkAlgorithm::checkGlobalIdValidity(ttk::LongSimplexId *globalIds,
                                         ttk::SimplexId simplexNumber,
                                         unsigned char *ghost,
                                         int *rankArray) {
  ttk::SimplexId ghostNumber = 0;
  if(rankArray != nullptr) {
#ifdef TTK_ENABLE_OPENMP
#pragma omp parallel for reduction(+ : ghostNumber)
#endif // TTK_ENABLE_OPENMP
    for(ttk::SimplexId i = 0; i < simplexNumber; i++) {
      if(rankArray[i] != ttk::MPIrank_) {
        ghostNumber++;
      }
    }
  } else {
    if(ghost != nullptr) {
#ifdef TTK_ENABLE_OPENMP
#pragma omp parallel for reduction(+ : ghostNumber)
#endif // TTK_ENABLE_OPENMP
      for(ttk::SimplexId i = 0; i < simplexNumber; i++) {
        if(ghost[i] == 1) {
          ghostNumber++;
        }
      }
    }
  }

  ttk::SimplexId realSimplexNumber = simplexNumber - ghostNumber;
  auto minmax = std::minmax_element(globalIds, globalIds + simplexNumber);
  ttk::LongSimplexId min = globalIds[minmax.first - globalIds];
  ttk::LongSimplexId max = globalIds[minmax.second - globalIds];
  ttk::SimplexId globalSimplexNumber;
  ttk::LongSimplexId globalMin;
  ttk::LongSimplexId globalMax;
  MPI_Allreduce(&realSimplexNumber, &globalSimplexNumber, 1,
                ttk::getMPIType(realSimplexNumber), MPI_SUM, ttk::MPIcomm_);
  MPI_Allreduce(
    &min, &globalMin, 1, ttk::getMPIType(min), MPI_MIN, ttk::MPIcomm_);
  MPI_Allreduce(
    &max, &globalMax, 1, ttk::getMPIType(max), MPI_MAX, ttk::MPIcomm_);
<<<<<<< HEAD
  printMsg("globalSimplexNumber: " + std::to_string(globalSimplexNumber)
           + ", globalMax: " + std::to_string(globalMax)
           + ", globalMin: " + std::to_string(globalMin));
=======

>>>>>>> 0e5ac40f
  return (globalSimplexNumber == globalMax + 1 && globalMin == 0);
};

int ttkAlgorithm::GenerateGlobalIds(
  vtkDataSet *input,
  std::unordered_map<ttk::SimplexId, ttk::SimplexId> &vertGtoL,
  std::vector<int> &neighborRanks) {

  ttk::Identifiers identifiers;

  vtkNew<vtkIdTypeArray> vtkVertexIdentifiers{};

  vtkNew<vtkIdTypeArray> vtkCellIdentifiers{};
  vtkVertexIdentifiers->SetName("GlobalPointIds");
  vtkVertexIdentifiers->SetNumberOfComponents(1);
  vtkVertexIdentifiers->SetNumberOfTuples(input->GetNumberOfPoints());
  vtkVertexIdentifiers->Fill(-1);

  identifiers.setVertexIdentifiers(
    ttkUtils::GetPointer<ttk::LongSimplexId>(vtkVertexIdentifiers));

  vtkCellIdentifiers->SetName("GlobalCellIds");
  vtkCellIdentifiers->SetNumberOfComponents(1);
  vtkCellIdentifiers->SetNumberOfTuples(input->GetNumberOfCells());
  vtkCellIdentifiers->Fill(-1);

  identifiers.setCellIdentifiers(
    ttkUtils::GetPointer<ttk::LongSimplexId>(vtkCellIdentifiers));

  int vertexNumber = input->GetNumberOfPoints();
  identifiers.setVertexNumber(vertexNumber);
  int cellNumber = input->GetNumberOfCells();
  identifiers.setCellNumber(cellNumber);
  int status = 0;

  double *boundingBox = input->GetBounds();
  identifiers.setBounds(boundingBox);
  identifiers.initializeNeighbors(boundingBox, neighborRanks);
  if(ttk::isRunningWithMPI()) {
    switch(input->GetDataObjectType()) {
      case VTK_UNSTRUCTURED_GRID:
      case VTK_POLY_DATA: {

        identifiers.setOutdatedGlobalPointIds(
          ttkUtils::GetPointer<ttk::LongSimplexId>(
            input->GetPointData()->GetGlobalIds()));
        identifiers.setOutdatedGlobalCellIds(
          ttkUtils::GetPointer<ttk::LongSimplexId>(
            input->GetCellData()->GetGlobalIds()));
        identifiers.setVertexRankArray(ttkUtils::GetPointer<int>(
          input->GetPointData()->GetArray("RankArray")));
<<<<<<< HEAD
        ttk::SimplexId *cellRankArray = ttkUtils::GetPointer<ttk::SimplexId>(
=======
        int *cellRankArray = ttkUtils::GetPointer<int>(
>>>>>>> 0e5ac40f
          input->GetCellData()->GetArray("RankArray"));
        identifiers.setCellRankArray(cellRankArray);
        identifiers.setVertGhost(ttkUtils::GetPointer<unsigned char>(
          input->GetPointData()->GetArray("vtkGhostType")));
        unsigned char *cellGhost = ttkUtils::GetPointer<unsigned char>(
          input->GetCellData()->GetArray("vtkGhostType"));
        identifiers.setCellGhost(cellGhost);
        vtkPointSet *pointSet = vtkPointSet::SafeDownCast(input);
        identifiers.setPointSet(static_cast<float *>(
          ttkUtils::GetVoidPointer(pointSet->GetPoints())));
        vtkCellArray *cells = nullptr;
        switch(input->GetDataObjectType()) {
          case VTK_UNSTRUCTURED_GRID: {
            auto dataSetAsUG = vtkUnstructuredGrid::SafeDownCast(input);
            cells = dataSetAsUG->GetCells();
            break;
          }
          case VTK_POLY_DATA: {
            auto dataSetAsPD = vtkPolyData::SafeDownCast(input);
            cells
              = dataSetAsPD->GetNumberOfPolys() > 0   ? dataSetAsPD->GetPolys()
                : dataSetAsPD->GetNumberOfLines() > 0 ? dataSetAsPD->GetLines()
                                                      : dataSetAsPD->GetVerts();
            break;
          }
          default: {
            this->printErr("Unable to get cells for `"
                           + std::string(input->GetClassName()) + "`");
          }
        }
        if(cells == nullptr) {
          return 0;
        }
        if(!cells->IsStorage64Bit()) {
          if(cells->CanConvertTo64BitStorage()) {
            this->printWrn("Converting the cell array to 64-bit storage");
            bool success = cells->ConvertTo64BitStorage();
            if(!success) {
              this->printErr(
                "Error converting the provided cell array to 64-bit storage");
              return -1;
            }
          } else {
            this->printErr(
              "Cannot convert the provided cell array to 64-bit storage");
            return -1;
          }
        }

        identifiers.setConnectivity(ttkUtils::GetPointer<ttk::LongSimplexId>(
          cells->GetConnectivityArray()));

        std::vector<std::vector<ttk::SimplexId>> pointsToCells(vertexNumber);
        vtkIdList *cellList = vtkIdList::New();
        if(cellRankArray != nullptr) {
          for(ttk::SimplexId i = 0; i < vertexNumber; i++) {
            input->GetPointCells(i, cellList);
            for(int j = 0; j < cellList->GetNumberOfIds(); j++) {
              if(cellRankArray[cellList->GetId(j)] == ttk::MPIrank_) {
                pointsToCells[i].push_back(cellList->GetId(j));
              }
            }
          }
        } else {
          for(ttk::SimplexId i = 0; i < vertexNumber; i++) {
            input->GetPointCells(i, cellList);
            for(int j = 0; j < cellList->GetNumberOfIds(); j++) {
              if(cellGhost[cellList->GetId(j)] == 0) {
                pointsToCells[i].push_back(cellList->GetId(j));
              }
            }
          }
        }
        identifiers.setPointsToCells(pointsToCells);

        identifiers.initializeMPITypes();
        identifiers.setVertGtoL(&vertGtoL);
        vtkIdList *pointCell = vtkIdList::New();
        input->GetCellPoints(0, pointCell);
        int nbPoints = pointCell->GetNumberOfIds();
        identifiers.setDomainDimension(nbPoints - 1);
        identifiers.buildKDTree();
        status = identifiers.executePolyData();
        break;
      }
      case VTK_IMAGE_DATA: {
        vtkImageData *data = vtkImageData::SafeDownCast(input);
        identifiers.setDims(data->GetDimensions());
        identifiers.setSpacing(data->GetSpacing());
        status = identifiers.executeImageData();
        break;
      }
      default: {
        this->printErr("Unable to triangulate `"
                       + std::string(input->GetClassName()) + "`");
      }
    }
  } else {
    status = identifiers.executeSequential();
  }

  if(status < 1) {
    printErr("Global identifier generation failed");
    return -1;
  }

  // Add VTK objects to the data set

  input->GetPointData()->SetGlobalIds(vtkVertexIdentifiers);
  input->GetCellData()->SetGlobalIds(vtkCellIdentifiers);
  return 0;
}

void ttkAlgorithm::MPIGhostPipelinePreconditioning(vtkDataSet *input) {

  vtkNew<vtkGhostCellsGenerator> generator;
  if(ttk::isRunningWithMPI()
     && (!input->HasAnyGhostCells()
         && ((input->GetPointData()->GetArray("RankArray") == nullptr)
             || (input->GetCellData()->GetArray("RankArray") == nullptr)))) {
    generator->SetInputData(input);
    generator->BuildIfRequiredOff();
    generator->SetNumberOfGhostLayers(1);
    generator->Update();
    input->ShallowCopy(generator->GetOutputDataObject(0));
    input->GetPointData()->AddArray(
      generator->GetOutputDataObject(0)->GetGhostArray(0));
    input->GetCellData()->AddArray(
      generator->GetOutputDataObject(0)->GetGhostArray(1));
  }
}

void ttkAlgorithm::MPIPipelinePreconditioning(
  vtkDataSet *input,
  std::vector<int> &neighbors,
  ttk::Triangulation *triangulation) {

  ttk::SimplexId vertexNumber = input->GetNumberOfPoints();
  ttk::SimplexId cellNumber = input->GetNumberOfCells();
  if((input->GetDataObjectType() == VTK_POLY_DATA
      || input->GetDataObjectType() == VTK_UNSTRUCTURED_GRID)) {
    if((input->GetCellData()->GetGlobalIds() == nullptr)
       || (input->GetPointData()->GetGlobalIds() == nullptr)) {
      printWrn("Up to Paraview 5.10.1, bugs have been found in VTK for the "
               "distribution of Unstructured Grids and Poly Data");
      printWrn("As a consequence, the generation of Global ids is "
               "incorrect for those simplices");
      printWrn(
        "Beware when using TTK for such data set types, some results may "
        "be false");
    }
    if((input->GetPointData()->GetArray("RankArray") == nullptr)
       || (input->GetCellData()->GetArray("RankArray") == nullptr)) {
      printWrn("Up to Paraview 5.10.1, bugs have been found in VTK for the "
               "distribution of Unstructured Grids and Poly Data");
      printWrn("As a consequence, the generation of RankArray is "
               "incorrect for those simplices");
      printWrn(
        "Beware when using TTK for such data set types, some results may "
        "be false");
    }
  }

  // Get the neighbor ranks
  std::vector<int> &neighborRanks{
    triangulation != nullptr ? triangulation->getNeighborRanks() : neighbors};

  double *boundingBox = input->GetBounds();
  if(triangulation != nullptr) {
    triangulation->createMetaGrid(boundingBox);
  }

  if(neighborRanks.empty()) {
    ttk::preconditionNeighborsUsingBoundingBox(boundingBox, neighborRanks);
  }

  // Checks if global ids are valid
  ttk::LongSimplexId *globalPointIds = ttkUtils::GetPointer<ttk::LongSimplexId>(
    input->GetPointData()->GetGlobalIds());
  ttk::LongSimplexId *globalCellIds = ttkUtils::GetPointer<ttk::LongSimplexId>(
    input->GetCellData()->GetGlobalIds());

  bool pointValidity{false};
  bool cellValidity{false};
  if((triangulation != nullptr
      && (triangulation->getType() == ttk::Triangulation::Type::EXPLICIT
          || triangulation->getType() == ttk::Triangulation::Type::COMPACT))
     || triangulation == nullptr) {
    if(globalPointIds != nullptr) {
      unsigned char *ghostPoints = ttkUtils::GetPointer<unsigned char>(
        input->GetPointData()->GetArray("vtkGhostType"));
      int *vertexRankArray = ttkUtils::GetPointer<int>(
        input->GetPointData()->GetArray("RankArray"));
      pointValidity = checkGlobalIdValidity(
        globalPointIds, vertexNumber, ghostPoints, vertexRankArray);
    }
    if(pointValidity && globalCellIds != nullptr) {

      unsigned char *ghostCells = ttkUtils::GetPointer<unsigned char>(
        input->GetCellData()->GetArray("vtkGhostType"));
      int *cellRankArray = ttkUtils::GetPointer<int>(
        input->GetCellData()->GetArray("RankArray"));
      cellValidity = checkGlobalIdValidity(
        globalCellIds, cellNumber, ghostCells, cellRankArray);
    }
  } else {
    pointValidity = true;
    cellValidity = true;
  }

  // If the global ids are not valid, they are computed again
  if(!pointValidity || !cellValidity) {
    if(triangulation != nullptr) {
      if(triangulation->getType() == ttk::Triangulation::Type::EXPLICIT
         || triangulation->getType() == ttk::Triangulation::Type::COMPACT) {
        this->GenerateGlobalIds(
          input, triangulation->getVertexGlobalIdMap(), neighborRanks);
      }
    } else {
      std::unordered_map<ttk::SimplexId, ttk::SimplexId> vertGtoL{};
<<<<<<< HEAD
      flag = this->GenerateGlobalIds(input, vertGtoL, neighborRanks);
=======
      this->GenerateGlobalIds(input, vertGtoL, neighborRanks);
>>>>>>> 0e5ac40f
    }
  }
}

void ttkAlgorithm::MPITriangulationPreconditioning(
  ttk::Triangulation *triangulation, vtkDataSet *input) {

  const auto pd{input->GetPointData()};
  if(pd == nullptr) {
    triangulation->printWrn("No point data on input object");
  } else {
    // provide "GlobalPointIds" & "vtkGhostType" point data arrays
    // to the triangulation
    triangulation->setVertsGlobalIds(
      ttkUtils::GetPointer<ttk::LongSimplexId>(pd->GetGlobalIds()));
    triangulation->setVertexGhostArray(
      ttkUtils::GetPointer<unsigned char>(pd->GetArray("vtkGhostType")));
    int *vertexRankArray = ttkUtils::GetPointer<int>(pd->GetArray("RankArray"));
    if(vertexRankArray != nullptr) {
      triangulation->setVertexRankArray(vertexRankArray);
    }
    triangulation->preconditionDistributedVertices();
  }

  const auto cd{input->GetCellData()};
  if(cd == nullptr) {
    triangulation->printWrn("No cell data on input object");
  } else {
    // provide "GlobalCellIds" & "vtkGhostType" cell data arrays to
    // the triangulation
    triangulation->setCellsGlobalIds(
      ttkUtils::GetPointer<ttk::LongSimplexId>(cd->GetGlobalIds()));
    triangulation->setCellGhostArray(
      ttkUtils::GetPointer<unsigned char>(cd->GetArray("vtkGhostType")));
    int *cellRankArray = ttkUtils::GetPointer<int>(cd->GetArray("RankArray"));
    if(cellRankArray != nullptr) {
      triangulation->setCellRankArray(cellRankArray);
    }
    triangulation->preconditionDistributedCells();
  }
}

#endif // TTK_ENABLE_MPI

//==============================================================================
int ttkAlgorithm::ProcessRequest(vtkInformation *request,
                                 vtkInformationVector **inputVector,
                                 vtkInformationVector *outputVector) {
  // 1. Pass
  if(request->Has(vtkCompositeDataPipeline::REQUEST_DATA_OBJECT())) {
    this->printMsg(
      "Processing REQUEST_DATA_OBJECT", ttk::debug::Priority::VERBOSE);
    return this->RequestDataObject(request, inputVector, outputVector);
  }

  // 2. Pass
  if(request->Has(vtkCompositeDataPipeline::REQUEST_INFORMATION())) {
    this->printMsg(
      "Processing REQUEST_INFORMATION", ttk::debug::Priority::VERBOSE);
    return this->RequestInformation(request, inputVector, outputVector);
  }

  // 3. Pass
  if(request->Has(vtkCompositeDataPipeline::REQUEST_UPDATE_TIME())) {
    this->printMsg(
      "Processing REQUEST_UPDATE_TIME", ttk::debug::Priority::VERBOSE);
    return this->RequestUpdateTime(request, inputVector, outputVector);
  }

  // 4. Pass
  if(request->Has(
       vtkCompositeDataPipeline::REQUEST_TIME_DEPENDENT_INFORMATION())) {
    this->printMsg("Processing REQUEST_TIME_DEPENDENT_INFORMATION",
                   ttk::debug::Priority::VERBOSE);
    return this->RequestUpdateTimeDependentInformation(
      request, inputVector, outputVector);
  }

  // 5. Pass
  if(request->Has(vtkCompositeDataPipeline::REQUEST_UPDATE_EXTENT())) {
    this->printMsg(
      "Processing REQUEST_UPDATE_EXTENT", ttk::debug::Priority::VERBOSE);
    return this->RequestUpdateExtent(request, inputVector, outputVector);
  }

  // 6. Pass
  if(request->Has(vtkCompositeDataPipeline::REQUEST_DATA_NOT_GENERATED())) {
    this->printMsg(
      "Processing REQUEST_DATA_NOT_GENERATED", ttk::debug::Priority::VERBOSE);
    return this->RequestDataNotGenerated(request, inputVector, outputVector);
  }

  // 7. Pass
  if(request->Has(vtkCompositeDataPipeline::REQUEST_DATA())) {
    this->printMsg("Processing REQUEST_DATA", ttk::debug::Priority::VERBOSE);
    this->printMsg(ttk::debug::Separator::L0);
#ifdef TTK_ENABLE_MPI
    if(ttk::hasInitializedMPI()) {
      if(this->updateMPICommunicator(vtkDataSet::GetData(inputVector[0], 0))) {
        return 1;
      };
    }
#endif // TTK_ENABLE_MPI
    return this->RequestData(request, inputVector, outputVector);
  }

  this->printErr("Unsupported pipeline pass:");
  request->Print(cout);

  return 0;
}<|MERGE_RESOLUTION|>--- conflicted
+++ resolved
@@ -506,13 +506,7 @@
     &min, &globalMin, 1, ttk::getMPIType(min), MPI_MIN, ttk::MPIcomm_);
   MPI_Allreduce(
     &max, &globalMax, 1, ttk::getMPIType(max), MPI_MAX, ttk::MPIcomm_);
-<<<<<<< HEAD
-  printMsg("globalSimplexNumber: " + std::to_string(globalSimplexNumber)
-           + ", globalMax: " + std::to_string(globalMax)
-           + ", globalMin: " + std::to_string(globalMin));
-=======
-
->>>>>>> 0e5ac40f
+
   return (globalSimplexNumber == globalMax + 1 && globalMin == 0);
 };
 
@@ -564,11 +558,7 @@
             input->GetCellData()->GetGlobalIds()));
         identifiers.setVertexRankArray(ttkUtils::GetPointer<int>(
           input->GetPointData()->GetArray("RankArray")));
-<<<<<<< HEAD
-        ttk::SimplexId *cellRankArray = ttkUtils::GetPointer<ttk::SimplexId>(
-=======
         int *cellRankArray = ttkUtils::GetPointer<int>(
->>>>>>> 0e5ac40f
           input->GetCellData()->GetArray("RankArray"));
         identifiers.setCellRankArray(cellRankArray);
         identifiers.setVertGhost(ttkUtils::GetPointer<unsigned char>(
@@ -789,11 +779,7 @@
       }
     } else {
       std::unordered_map<ttk::SimplexId, ttk::SimplexId> vertGtoL{};
-<<<<<<< HEAD
-      flag = this->GenerateGlobalIds(input, vertGtoL, neighborRanks);
-=======
       this->GenerateGlobalIds(input, vertGtoL, neighborRanks);
->>>>>>> 0e5ac40f
     }
   }
 }

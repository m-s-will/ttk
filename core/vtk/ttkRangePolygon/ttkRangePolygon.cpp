#include <ttkRangePolygon.h>

using namespace std;
using namespace ttk;

vtkStandardNewMacro(ttkRangePolygon)

  ttkRangePolygon::ttkRangePolygon() {

  ClosedLoop = false;
  NumberOfIterations = 0;
  UseAllCores = true;
}

ttkRangePolygon::~ttkRangePolygon() {
}
//

int ttkRangePolygon::doIt(vector<vtkDataSet *> &inputs,
                          vector<vtkDataSet *> &outputs) {

  vtkUnstructuredGrid *input = vtkUnstructuredGrid::SafeDownCast(inputs[0]);
  vtkUnstructuredGrid *output = vtkUnstructuredGrid::SafeDownCast(outputs[0]);

  if(input->GetNumberOfCells()) {

    if(input->GetCell(0)->GetCellDimension() == 0) {
      processPoints(input, output);
    } else {
      processTriangles(input, output);
    }
  } else {
    processPoints(input, output);
  }

  return 0;
}

int ttkRangePolygon::processPoints(vtkUnstructuredGrid *input,
                                   vtkUnstructuredGrid *output) {

  Timer t;

  vtkSmartPointer<vtkPoints> pointSet = vtkSmartPointer<vtkPoints>::New();
  output->SetPoints(pointSet);

  output->GetPoints()->ShallowCopy(input->GetPoints());
  output->GetPointData()->ShallowCopy(input->GetPointData());

  vtkSmartPointer<vtkCellArray> edgeArray
    = vtkSmartPointer<vtkCellArray>::New();
  vtkSmartPointer<vtkIdList> idList = vtkSmartPointer<vtkIdList>::New();
  idList->SetNumberOfIds(2);

  for(SimplexId i = 0; i < input->GetNumberOfPoints(); i++) {
    if(i) {
      idList->SetId(0, i - 1);
      idList->SetId(1, i);

      edgeArray->InsertNextCell(idList);
    }
  }
  if(ClosedLoop) {
    idList->SetId(0, input->GetNumberOfPoints() - 1);
    idList->SetId(1, 0);
    edgeArray->InsertNextCell(idList);
  }

  output->SetCells(VTK_LINE, edgeArray);

  {
    stringstream msg;
    msg << "[ttkRangePolygon] Range polygon extracted in " << t.getElapsedTime()
        << " s. (" << output->GetNumberOfCells() << " edge(s))" << endl;
    dMsg(cout, msg.str(), timeMsg);
  }

  return 0;
}

int ttkRangePolygon::processTriangles(vtkUnstructuredGrid *input,
                                      vtkUnstructuredGrid *output) {

  Memory m;
  Timer t;

  vtkSmartPointer<vtkDataSetSurfaceFilter> surfaceMaker
    = vtkSmartPointer<vtkDataSetSurfaceFilter>::New();

  surfaceMaker->SetInputData(input);

  vtkSmartPointer<vtkCleanPolyData> surfaceCleaner
    = vtkSmartPointer<vtkCleanPolyData>::New();

  surfaceCleaner->SetInputConnection(surfaceMaker->GetOutputPort());

  vtkSmartPointer<vtkFeatureEdges> featureEdges
    = vtkSmartPointer<vtkFeatureEdges>::New();

  featureEdges->SetBoundaryEdges(true);
  featureEdges->SetManifoldEdges(false);
  featureEdges->SetFeatureEdges(false);
  featureEdges->SetNonManifoldEdges(false);
  featureEdges->SetColoring(false);
  featureEdges->SetInputConnection(surfaceCleaner->GetOutputPort());

  vtkSmartPointer<vtkDataSetTriangleFilter> triangleMaker
    = vtkSmartPointer<vtkDataSetTriangleFilter>::New();

  triangleMaker->SetInputConnection(featureEdges->GetOutputPort());
  triangleMaker->Update();

  output->ShallowCopy(triangleMaker->GetOutput());

  if(NumberOfIterations > 0) {

    // set up the triangulation
    Triangulation *triangulation = ttkTriangulation::getTriangulation(output);
    triangulation->setWrapper(this);

    ScalarFieldSmoother smoother;
    smoother.setWrapper(this);
    smoother.setDimensionNumber(3);
    smoother.setInputDataPointer(output->GetPoints()->GetVoidPointer(0));
    smoother.setOutputDataPointer(output->GetPoints()->GetVoidPointer(0));
    smoother.setupTriangulation(triangulation);

    switch(output->GetPoints()->GetDataType()) {
      vtkTemplateMacro({ smoother.smooth<VTK_TT>(NumberOfIterations); });
    }

<<<<<<< HEAD
    for(int i = 0; i < (int)output->GetPointData()->GetNumberOfArrays(); i++) {
=======
    for(int i = 0; i < output->GetPointData()->GetNumberOfArrays(); i++) {
>>>>>>> c9f93c7a
      vtkDataArray *field = output->GetPointData()->GetArray(i);

      switch(field->GetDataType()) {

        vtkTemplateMacro({
          smoother.setWrapper(this);
          smoother.setDebugLevel(0);

          smoother.setDimensionNumber(field->GetNumberOfComponents());
          smoother.setInputDataPointer(field->GetVoidPointer(0));

          smoother.setOutputDataPointer(field->GetVoidPointer(0));
          smoother.setupTriangulation(triangulation);
          smoother.smooth<VTK_TT>(NumberOfIterations);
        });
      }
    }
  }

  {
    stringstream msg;
    msg << "[ttkRangePolygon] Range polygon extracted in " << t.getElapsedTime()
        << " s. (" << output->GetNumberOfCells() << " edge(s))" << endl;
    dMsg(cout, msg.str(), timeMsg);
  }

  {
    stringstream msg;
    msg << "[ttkRangePolygon] Memory usage: " << m.getElapsedUsage() << " MB."
        << endl;
    dMsg(cout, msg.str(), memoryMsg);
  }

  return 0;
}<|MERGE_RESOLUTION|>--- conflicted
+++ resolved
@@ -129,11 +129,7 @@
       vtkTemplateMacro({ smoother.smooth<VTK_TT>(NumberOfIterations); });
     }
 
-<<<<<<< HEAD
-    for(int i = 0; i < (int)output->GetPointData()->GetNumberOfArrays(); i++) {
-=======
     for(int i = 0; i < output->GetPointData()->GetNumberOfArrays(); i++) {
->>>>>>> c9f93c7a
       vtkDataArray *field = output->GetPointData()->GetArray(i);
 
       switch(field->GetDataType()) {

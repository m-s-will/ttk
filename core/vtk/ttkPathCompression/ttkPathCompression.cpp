--- conflicted
+++ resolved
@@ -25,7 +25,7 @@
 }
 
 int ttkPathCompression::FillInputPortInformation(int port,
-                                                   vtkInformation *info) {
+                                                 vtkInformation *info) {
   if(port == 0) {
     info->Set(vtkAlgorithm::INPUT_REQUIRED_DATA_TYPE(), "vtkDataSet");
     return 1;
@@ -34,7 +34,7 @@
 }
 
 int ttkPathCompression::FillOutputPortInformation(int port,
-                                                    vtkInformation *info) {
+                                                  vtkInformation *info) {
   if(port == 0) {
     info->Set(ttkAlgorithm::SAME_DATA_TYPE_AS_INPUT_PORT(), 0);
     return 1;
@@ -42,84 +42,62 @@
   return 0;
 }
 
-template <typename vtkArrayType, typename vectorType>
-void setArray(vtkArrayType &vtkArray, vectorType &vector) {
-  ttkUtils::SetVoidArray(vtkArray, vector.data(), vector.size(), 1);
+template <typename triangulationType>
+int ttkPathCompression::dispatch(const SimplexId *const inputOrderArray,
+                                 const triangulationType &triangulation) {
+
+  const int ret = this->execute<triangulationType>(
+    segmentations_, inputOrderArray, triangulation);
+
+  if(ret != 0)
+    return !this->printErr("PathCompression.execute() error");
+
+  return ret;
 }
 
 int ttkPathCompression::RequestData(vtkInformation *ttkNotUsed(request),
-                                      vtkInformationVector **inputVector,
-                                      vtkInformationVector *outputVector) {
+                                    vtkInformationVector **inputVector,
+                                    vtkInformationVector *outputVector) {
 
   const auto input = vtkDataSet::GetData(inputVector[0]);
   auto outputMorseComplexes = vtkDataSet::GetData(outputVector, 0);
 
-#ifndef TTK_ENABLE_KAMIKAZE
-  if(!input) {
-    this->printErr("Input pointer is NULL.");
-    return -1;
-  }
-  if(input->GetNumberOfPoints() == 0) {
-    this->printErr("Input has no point.");
-    return -1;
-  }
-  if(!outputMorseComplexes) {
-    this->printErr("Output pointers are NULL.");
-    return -1;
-  }
-#endif
+  if(!input)
+    return !this->printErr("Input pointer is NULL.");
+
+  if(input->GetNumberOfPoints() == 0)
+    return !this->printErr("Input has no point.");
+
+  if(!outputMorseComplexes)
+    return !this->printErr("Output pointers are NULL.");
 
   const auto triangulation = ttkAlgorithm::GetTriangulation(input);
-  if(triangulation == nullptr) {
-    this->printErr("Triangulation is null");
-    return 0;
-  }
+
+  if(triangulation == nullptr)
+    return !this->printErr("Triangulation is null");
+
   this->preconditionTriangulation(triangulation);
 
-  vtkDataSet *inputDataSet = vtkDataSet::GetData(inputVector[0]);
-  if(!inputDataSet)
-    return 0;
+  const auto inputScalars = this->GetInputArrayToProcess(0, inputVector);
 
-  auto order = ttkAlgorithm::GetOrderArray(inputDataSet, 0);
-  if(!order) {
-    this->printErr("Unable to retrieve input array.");
-    return 0;
-  }
+  if(inputScalars == nullptr)
+    return !this->printErr("No input scalars");
+
+  auto inputOrderArray = ttkAlgorithm::GetOrderArray(
+    input, 0, 1, this->ForceInputOffsetScalarField);
+
+  if(inputOrderArray == nullptr)
+    return !this->printErr("No order array");
+
+  if(inputOrderArray->GetDataType() != VTK_INT
+     && inputOrderArray->GetDataType() != VTK_ID_TYPE)
+    return !this->printErr("input offset field type not supported.");
 
   this->printMsg("Launching computation on field `"
-                 + std::string(order->GetName()) + "'...");
+                 + std::string(inputScalars->GetName()) + "'...");
 
-  // morse complexes
   const SimplexId numberOfVertices = triangulation->getNumberOfVertices();
-#ifndef TTK_ENABLE_KAMIKAZE
-  if(!numberOfVertices) {
-    this->printErr("Input has no vertices.");
-    return -1;
-  }
-#endif
 
-  vtkNew<ttkSimplexIdTypeArray> ascendingManifold{};
-  vtkNew<ttkSimplexIdTypeArray> descendingManifold{};
-  vtkNew<ttkSimplexIdTypeArray> morseSmaleManifold{};
-#ifndef TTK_ENABLE_KAMIKAZE
-  if(!ascendingManifold || !descendingManifold || !morseSmaleManifold) {
-    this->printErr("Manifold vtkDataArray allocation problem.");
-    return -1;
-  }
-#endif
-  ascendingManifold->SetNumberOfComponents(1);
-  ascendingManifold->SetNumberOfTuples(numberOfVertices);
-  ascendingManifold->SetName(ttk::MorseSmaleAscendingName);
-
-<<<<<<< HEAD
-  descendingManifold->SetNumberOfComponents(1);
-  descendingManifold->SetNumberOfTuples(numberOfVertices);
-  descendingManifold->SetName(ttk::MorseSmaleDescendingName);
-
-  morseSmaleManifold->SetNumberOfComponents(1);
-  morseSmaleManifold->SetNumberOfTuples(numberOfVertices);
-  morseSmaleManifold->SetName(ttk::MorseSmaleManifoldName);
-=======
   if(!numberOfVertices)
     return !this->printErr("Input has no vertices.");
 
@@ -148,59 +126,38 @@
   morseSmaleSegmentation->SetName((std::string(inputScalars->GetName()) + "_"
                                    + std::string(ttk::MorseSmaleManifoldName))
                                     .data());
->>>>>>> b9ff7f2b
 
-  this->segmentations_ = {ttkUtils::GetPointer<SimplexId>(ascendingManifold),
-                          ttkUtils::GetPointer<SimplexId>(descendingManifold),
-                          ttkUtils::GetPointer<SimplexId>(morseSmaleManifold)};
+  this->segmentations_
+    = {ttkUtils::GetPointer<SimplexId>(ascendingSegmentation),
+       ttkUtils::GetPointer<SimplexId>(descendingSegmentation),
+       ttkUtils::GetPointer<SimplexId>(morseSmaleSegmentation)};
 
   int ret{};
-#ifdef TTK_ENABLE_MPI
-  if(ttk::isRunningWithMPI()) {
-    this->printMsg("Running with MPI in vtk layer");
-    auto pointData = inputDataSet->GetPointData();
-    auto globalIds = pointData->GetArray("GlobalPointIds");
 
-    ttkTypeMacroT(triangulation->getType(),
-                  (ret = this->execute<T0>(
-                     segmentations_, ttkUtils::GetPointer<SimplexId>(order),
-                     *(T0 *)triangulation->getData(),
-                     ttkUtils::GetPointer<ttk::SimplexId>(globalIds))));
-  } else {
-    ttkTypeMacroT(triangulation->getType(),
-                  (ret = this->execute<T0>(
-                     segmentations_, ttkUtils::GetPointer<SimplexId>(order),
-                     *(T0 *)triangulation->getData())));
-  }
-#else
-  ttkTypeMacroT(triangulation->getType(),
-                (ret = this->execute<T0>(segmentations_,
-                                         ttkUtils::GetPointer<SimplexId>(order),
-                                         *(T0 *)triangulation->getData())));
-#endif // TTK_ENABLE_MPI
+  ttkTemplateMacro(
+    triangulation->getType(),
+    (ret = dispatch<TTK_TT>(ttkUtils::GetPointer<SimplexId>(inputOrderArray),
+                            *static_cast<TTK_TT *>(triangulation->getData()))));
 
-  if(ret != 0) {
+  if(ret != 0)
     return -1;
+
+  outputMorseComplexes->ShallowCopy(input);
+
+  if(ComputeAscendingSegmentation || ComputeDescendingSegmentation
+     || ComputeMSSegmentationHash) {
+    vtkPointData *pointData = outputMorseComplexes->GetPointData();
+
+    if(!pointData)
+      return !this->printErr("outputMorseComplexes has no point data.");
+
+    if(ComputeDescendingSegmentation || ComputeMSSegmentationHash)
+      pointData->AddArray(descendingSegmentation);
+    if(ComputeAscendingSegmentation || ComputeMSSegmentationHash)
+      pointData->AddArray(ascendingSegmentation);
+    if(ComputeMSSegmentationHash)
+      pointData->AddArray(morseSmaleSegmentation);
   }
 
-  outputMorseComplexes->ShallowCopy(input);
-  // morse complexes
-  if(ComputeAscendingSegmentation || ComputeDescendingSegmentation) {
-    vtkPointData *pointData = outputMorseComplexes->GetPointData();
-#ifndef TTK_ENABLE_KAMIKAZE
-    if(!pointData) {
-      this->printErr("outputMorseComplexes has no point data.");
-      return -1;
-    }
-#endif
-
-    if(ComputeDescendingSegmentation || ComputeFinalSegmentation)
-      pointData->AddArray(descendingManifold);
-    if(ComputeAscendingSegmentation || ComputeFinalSegmentation)
-      pointData->AddArray(ascendingManifold);
-    if(ComputeFinalSegmentation)
-      pointData->AddArray(morseSmaleManifold);
-  }
-
-  return !ret;
+  return 1;
 }
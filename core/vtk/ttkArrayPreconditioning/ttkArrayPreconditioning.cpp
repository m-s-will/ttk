--- conflicted
+++ resolved
@@ -87,41 +87,6 @@
   }
 
 #ifdef TTK_ENABLE_MPI
-<<<<<<< HEAD
-    if(ttk::isRunningWithMPI()) {
-      // add the order array for every scalar array, except the ghostcells, the
-      // rankarray and the global ids
-      const auto triangulation{this->GetTriangulation(input)};
-
-      for(auto scalarArray : scalarArrays) {
-        int status = 0;
-        std::string arrayName = std::string(scalarArray->GetName());
-        if(arrayName != "GlobalPointIds" && arrayName != "vtkGhostType"
-           && arrayName != "RankArray") {
-          this->printMsg("Arrayname: " + arrayName);
-          vtkNew<ttkSimplexIdTypeArray> orderArray{};
-          orderArray->SetName(
-            ttkArrayPreconditioning::GetOrderArrayName(scalarArray).data());
-          orderArray->SetNumberOfComponents(1);
-          orderArray->SetNumberOfTuples(nVertices);
-
-          ttkTypeMacroA(
-            scalarArray->GetDataType(),
-            (status = processScalarArray(
-               ttkUtils::GetPointer<ttk::SimplexId>(orderArray),
-               ttkUtils::GetPointer<T0>(scalarArray),
-               ttkUtils::GetPointer<ttk::LongSimplexId>(vtkGlobalPointIds),
-               [triangulation](const ttk::SimplexId a) {
-                 return triangulation->getVertexRank(a);
-               },
-               nVertices, BurstSize)));
-
-          // On error cancel filter execution
-          if(status != 1)
-            return 0;
-          output->GetPointData()->AddArray(orderArray);
-        }
-=======
   if(ttk::isRunningWithMPI()) {
     // add the order array for every scalar array, except the ghostcells, the
     // rankarray and the global ids
@@ -158,7 +123,6 @@
         if(status != 1)
           return 0;
         output->GetPointData()->AddArray(orderArray);
->>>>>>> 19e1063d
       }
     }
     this->printMsg("Preconditioned selected scalar arrays", 1.0,

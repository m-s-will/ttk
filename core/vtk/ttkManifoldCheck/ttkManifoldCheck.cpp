#include <ttkManifoldCheck.h>

using namespace std;
using namespace ttk;

vtkStandardNewMacro(ttkManifoldCheck)

  int ttkManifoldCheck::doIt(vector<vtkDataSet *> &inputs,
                             vector<vtkDataSet *> &outputs) {
<<<<<<< HEAD

  Memory m;

=======

  Memory mem;

>>>>>>> c9f93c7a
  vtkDataSet *input = inputs[0];
  vtkDataSet *output = outputs[0];

  Triangulation *triangulation = ttkTriangulation::getTriangulation(input);

  if(!triangulation)
    return -1;

  triangulation->setWrapper(this);
  triangulation->preprocessVertexTriangles();
  manifoldCheck_.setupTriangulation(triangulation);
  manifoldCheck_.setWrapper(this);

  // use a pointer-base copy for the input data -- to adapt if your wrapper does
  // not produce an output of the type of the input.
  output->ShallowCopy(input);

  manifoldCheck_.setVertexLinkComponentNumberVector(
    &vertexLinkComponentNumber_);
  manifoldCheck_.setEdgeLinkComponentNumberVector(&edgeLinkComponentNumber_);
  manifoldCheck_.setTriangleLinkComponentNumberVector(
    &triangleLinkComponentNumber_);
  manifoldCheck_.execute();

<<<<<<< HEAD
  stringstream msg;
  msg << "[ttkManifoldCheck] Preparing VTK output..." << endl;
  dMsg(cout, msg.str(), Debug::timeMsg);
=======
  {
    stringstream msg;
    msg << "[ttkManifoldCheck] Preparing VTK output..." << endl;
    dMsg(cout, msg.str(), Debug::timeMsg);
  }
>>>>>>> c9f93c7a

  vtkSmartPointer<ttkSimplexIdTypeArray> vertexPointArray
    = vtkSmartPointer<ttkSimplexIdTypeArray>::New();
  vertexPointArray->SetName("VertexLinkComponentNumber");
  vertexPointArray->SetNumberOfTuples(output->GetNumberOfPoints());
  for(SimplexId i = 0; i < (SimplexId)vertexLinkComponentNumber_.size(); i++)
    vertexPointArray->SetTuple1(i, vertexLinkComponentNumber_[i]);
  output->GetPointData()->AddArray(vertexPointArray);

  vtkSmartPointer<ttkSimplexIdTypeArray> vertexCellArray
    = vtkSmartPointer<ttkSimplexIdTypeArray>::New();
  vertexCellArray->SetName("VertexLinkComponentNumber");
  vertexCellArray->SetNumberOfTuples(output->GetNumberOfCells());

  for(SimplexId i = 0; i < output->GetNumberOfCells(); i++) {
    vtkCell *c = output->GetCell(i);
    SimplexId cellMax = -1;
    for(int j = 0; j < c->GetNumberOfPoints(); j++) {
      SimplexId vertexId = c->GetPointId(j);
      if((!j) || (vertexLinkComponentNumber_[vertexId] > cellMax)) {
        cellMax = vertexLinkComponentNumber_[vertexId];
      }
    }

    vertexCellArray->SetTuple1(i, cellMax);
  }
  output->GetCellData()->AddArray(vertexCellArray);

  // edges
  vtkSmartPointer<ttkSimplexIdTypeArray> edgePointArray
    = vtkSmartPointer<ttkSimplexIdTypeArray>::New();
  edgePointArray->SetName("EdgeLinkComponentNumber");
  edgePointArray->SetNumberOfTuples(output->GetNumberOfPoints());
  for(SimplexId i = 0; i < edgePointArray->GetNumberOfTuples(); i++) {
    edgePointArray->SetTuple1(i, 0);
  }

  vtkSmartPointer<ttkSimplexIdTypeArray> edgeCellArray
    = vtkSmartPointer<ttkSimplexIdTypeArray>::New();
  edgeCellArray->SetName("EdgeLinkComponentNumber");
  edgeCellArray->SetNumberOfTuples(output->GetNumberOfCells());
  for(SimplexId i = 0; i < edgeCellArray->GetNumberOfTuples(); i++) {
    edgeCellArray->SetTuple1(i, 0);
  }

  if(edgeLinkComponentNumber_.size()) {

    for(SimplexId i = 0; i < (SimplexId)edgeLinkComponentNumber_.size(); i++) {

      SimplexId vertexId0 = -1, vertexId1 = -1;
      triangulation->getEdgeVertex(i, 0, vertexId0);
      triangulation->getEdgeVertex(i, 1, vertexId1);

      SimplexId vertexMax0 = edgePointArray->GetTuple1(vertexId0);
      SimplexId vertexMax1 = edgePointArray->GetTuple1(vertexId1);

      if(edgeLinkComponentNumber_[i] > vertexMax0)
        edgePointArray->SetTuple1(vertexId0, edgeLinkComponentNumber_[i]);
      if(edgeLinkComponentNumber_[i] > vertexMax1)
        edgePointArray->SetTuple1(vertexId1, edgeLinkComponentNumber_[i]);
    }

#ifdef TTK_ENABLE_OPENMP
#pragma omp parallel for num_threads(threadNumber_)
#endif
    for(SimplexId i = 0; i < output->GetNumberOfCells(); i++) {
      vtkSmartPointer<vtkGenericCell> c
        = vtkSmartPointer<vtkGenericCell>::New();
      output->GetCell(i, c);
      SimplexId cellMax = -1;
      for(int j = 0; j < c->GetNumberOfPoints(); j++) {
        SimplexId vertexId0 = c->GetPointId(j);
        SimplexId vertexId1 = -1;
        for(int k = 0; k < c->GetNumberOfPoints(); k++) {
          if(k != j) {
            vertexId1 = c->GetPointId(k);

            // check if (vertexId0 - vertexId1) is indeed an edge in the
            // triangulation
            SimplexId edgeNumber
              = triangulation->getVertexEdgeNumber(vertexId0);
            for(SimplexId l = 0; l < edgeNumber; l++) {
              SimplexId edgeId = -1;
              triangulation->getVertexEdge(vertexId0, l, edgeId);

              SimplexId vertexIdA = -1, vertexIdB = -1;
              triangulation->getEdgeVertex(edgeId, 0, vertexIdA);
              triangulation->getEdgeVertex(edgeId, 1, vertexIdB);

              if(((vertexId0 == vertexIdA) && (vertexId1 == vertexIdB))
                 || ((vertexId1 == vertexIdA) && (vertexId0 == vertexIdB))) {

                // (vertexId0 - vertexId1) is indeed an edge in the
                // triangulation
                if(edgeLinkComponentNumber_[edgeId] > cellMax)
                  cellMax = edgeLinkComponentNumber_[edgeId];
              }
            }
          }
        }
      }
      edgeCellArray->SetTuple1(i, cellMax);
    }
  }
  output->GetPointData()->AddArray(edgePointArray);
  output->GetCellData()->AddArray(edgeCellArray);

  // triangles
  vtkSmartPointer<ttkSimplexIdTypeArray> trianglePointArray
    = vtkSmartPointer<ttkSimplexIdTypeArray>::New();
  trianglePointArray->SetName("TriangleLinkComponentNumber");
  trianglePointArray->SetNumberOfTuples(output->GetNumberOfPoints());
  for(SimplexId i = 0; i < trianglePointArray->GetNumberOfTuples(); i++) {
    trianglePointArray->SetTuple1(i, 0);
  }

  vtkSmartPointer<ttkSimplexIdTypeArray> triangleCellArray
    = vtkSmartPointer<ttkSimplexIdTypeArray>::New();
  triangleCellArray->SetName("TriangleLinkComponentNumber");
  triangleCellArray->SetNumberOfTuples(output->GetNumberOfCells());
  for(SimplexId i = 0; i < triangleCellArray->GetNumberOfTuples(); i++) {
    triangleCellArray->SetTuple1(i, 0);
  }

  if(triangleLinkComponentNumber_.size()) {

    for(SimplexId i = 0; i < (SimplexId)triangleLinkComponentNumber_.size();
        i++) {

      SimplexId vertexId0 = -1, vertexId1 = -1, vertexId2 = -1;
      triangulation->getTriangleVertex(i, 0, vertexId0);
      triangulation->getTriangleVertex(i, 1, vertexId1);
      triangulation->getTriangleVertex(i, 2, vertexId2);

      SimplexId vertexMax0 = trianglePointArray->GetTuple1(vertexId0);
      SimplexId vertexMax1 = trianglePointArray->GetTuple1(vertexId1);
      SimplexId vertexMax2 = trianglePointArray->GetTuple1(vertexId2);

      if(triangleLinkComponentNumber_[i] > vertexMax0)
        trianglePointArray->SetTuple1(
          vertexId0, triangleLinkComponentNumber_[i]);
      if(triangleLinkComponentNumber_[i] > vertexMax1)
        trianglePointArray->SetTuple1(
          vertexId1, triangleLinkComponentNumber_[i]);
      if(triangleLinkComponentNumber_[i] > vertexMax2)
        trianglePointArray->SetTuple1(
          vertexId2, triangleLinkComponentNumber_[i]);
    }

#ifdef TTK_ENABLE_OPENMP
#pragma omp parallel for num_threads(threadNumber_)
#endif
    for(SimplexId i = 0; i < output->GetNumberOfCells(); i++) {
      vtkSmartPointer<vtkGenericCell> c
        = vtkSmartPointer<vtkGenericCell>::New();
      output->GetCell(i, c);

      SimplexId cellMax = -1;
      for(int j = 0; j < c->GetNumberOfPoints(); j++) {
        SimplexId vertexId0 = c->GetPointId(j);
        SimplexId vertexId1 = -1;
        SimplexId vertexId2 = -1;

        for(int k = 0; k < c->GetNumberOfPoints(); k++) {
          if(k != j) {
            vertexId1 = c->GetPointId(k);

            for(int l = 0; l < c->GetNumberOfPoints(); l++) {
              if((l != j) && (l != k)) {
                vertexId2 = c->GetPointId(l);

                // check if (vertexId0, vertexId1, vertexId2) is indeed a
                // triangle in the triangulation
                SimplexId triangleNumber
                  = triangulation->getVertexTriangleNumber(vertexId0);
                for(SimplexId m = 0; m < triangleNumber; m++) {
                  SimplexId triangleId = -1;
                  triangulation->getVertexTriangle(vertexId0, m, triangleId);

                  SimplexId vertexIdA = -1, vertexIdB = -1, vertexIdC = -1;
                  triangulation->getTriangleVertex(triangleId, 0, vertexIdA);
                  triangulation->getTriangleVertex(triangleId, 1, vertexIdB);
                  triangulation->getTriangleVertex(triangleId, 2, vertexIdC);

                  if(((vertexId0 == vertexIdA) && (vertexId1 == vertexIdB)
                      && (vertexId2 == vertexIdC))
                     /// ABC
                     || ((vertexId0 == vertexIdA) && (vertexId1 == vertexIdC)
                         && (vertexId2 == vertexIdB))
                     // ACB
                     || ((vertexId0 == vertexIdB) && (vertexId1 == vertexIdA)
                         && (vertexId2 == vertexIdC))
                     /// BAC
                     || ((vertexId0 == vertexIdB) && (vertexId1 == vertexIdC)
                         && (vertexId2 == vertexIdA))
                     // BCA
                     || ((vertexId0 == vertexIdC) && (vertexId1 == vertexIdA)
                         && (vertexId2 == vertexIdB))
                     /// CAB
                     || ((vertexId0 == vertexIdC) && (vertexId1 == vertexIdB)
                         && (vertexId2 == vertexIdA))) {
                    // CBA

                    // (vertexId0, vertexId1, vertexId2) is indeed a
                    // triangle in the triangulation
                    if(triangleLinkComponentNumber_[triangleId] > cellMax) {
                      cellMax = triangleLinkComponentNumber_[triangleId];
                    }
                  }
                }
              }
            }
          }
        }
      }
      triangleCellArray->SetTuple1(i, cellMax);
    }
  }
  output->GetPointData()->AddArray(trianglePointArray);
  output->GetCellData()->AddArray(triangleCellArray);

  {
    stringstream msg;
<<<<<<< HEAD
    msg << "[ttkManifoldCheck] Memory usage: " << m.getElapsedUsage() << " MB."
        << endl;
=======
    msg << "[ttkManifoldCheck] Memory usage: " << mem.getElapsedUsage()
        << " MB." << endl;
>>>>>>> c9f93c7a
    dMsg(cout, msg.str(), memoryMsg);
  }

  return 0;
}<|MERGE_RESOLUTION|>--- conflicted
+++ resolved
@@ -7,15 +7,9 @@
 
   int ttkManifoldCheck::doIt(vector<vtkDataSet *> &inputs,
                              vector<vtkDataSet *> &outputs) {
-<<<<<<< HEAD
-
-  Memory m;
-
-=======
 
   Memory mem;
 
->>>>>>> c9f93c7a
   vtkDataSet *input = inputs[0];
   vtkDataSet *output = outputs[0];
 
@@ -40,17 +34,11 @@
     &triangleLinkComponentNumber_);
   manifoldCheck_.execute();
 
-<<<<<<< HEAD
-  stringstream msg;
-  msg << "[ttkManifoldCheck] Preparing VTK output..." << endl;
-  dMsg(cout, msg.str(), Debug::timeMsg);
-=======
   {
     stringstream msg;
     msg << "[ttkManifoldCheck] Preparing VTK output..." << endl;
     dMsg(cout, msg.str(), Debug::timeMsg);
   }
->>>>>>> c9f93c7a
 
   vtkSmartPointer<ttkSimplexIdTypeArray> vertexPointArray
     = vtkSmartPointer<ttkSimplexIdTypeArray>::New();
@@ -274,13 +262,8 @@
 
   {
     stringstream msg;
-<<<<<<< HEAD
-    msg << "[ttkManifoldCheck] Memory usage: " << m.getElapsedUsage() << " MB."
-        << endl;
-=======
     msg << "[ttkManifoldCheck] Memory usage: " << mem.getElapsedUsage()
         << " MB." << endl;
->>>>>>> c9f93c7a
     dMsg(cout, msg.str(), memoryMsg);
   }
 

--- conflicted
+++ resolved
@@ -18,11 +18,9 @@
 
         - https://topology-tool-kit.github.io/examples/karhunenLoveDigits64Dimensions/
         
-<<<<<<< HEAD
+        - https://topology-tool-kit.github.io/examples/1manifoldLearning/
+        
         - https://topology-tool-kit.github.io/examples/mergeTreeClustering/
-=======
-        - https://topology-tool-kit.github.io/examples/1manifoldLearning/
->>>>>>> 17a5d551
 
       </Documentation>
       <InputProperty
